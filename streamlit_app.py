--- conflicted
+++ resolved
@@ -1,4 +1,3 @@
-<<<<<<< HEAD
 from __future__ import annotations
 
 import time
@@ -16,315 +15,143 @@
 
 st.set_page_config(page_title="QuantBoard v0.2", page_icon="📈", layout="wide")
 
-try:  # Prefer the lightweight built-in helper if available
+# --- Auto-refresh helper (usa paquete si está, si no, fallback simple) ---
+try:
     from streamlit_autorefresh import st_autorefresh  # type: ignore
-except Exception:  # pragma: no cover - fallback when package is missing
+except Exception:
     def st_autorefresh(interval: int = 0, limit: int | None = None, key: str | None = None) -> int:  # type: ignore
-        """Minimal autorefresh helper relying on ``st.rerun`` as a fallback."""
-
         if interval <= 0:
             return 0
-
         key = key or "autorefresh"
-        counter_key = f"_{key}_count"
-        last_key = f"_{key}_last"
-
+        counter_key, last_key = f"_{key}_count", f"_{key}_last"
         now = time.time()
         count = st.session_state.get(counter_key, 0)
         last_run = st.session_state.get(last_key)
-
         if last_run is None:
             st.session_state[last_key] = now
-        elif (now - last_run) * 1000 >= interval:
-            if limit is None or count < limit:
-                st.session_state[last_key] = now
-                st.session_state[counter_key] = count + 1
-                if hasattr(st, "rerun") and callable(st.rerun):
-                    st.rerun()
-
+        elif (now - last_run) * 1000 >= interval and (limit is None or count < limit):
+            st.session_state[last_key] = now
+            st.session_state[counter_key] = count + 1
+            if hasattr(st, "rerun") and callable(st.rerun):
+                st.rerun()
         return st.session_state.get(counter_key, 0)
 
-
+# --- Datos (cache 60s) ---
 @st.cache_data(ttl=60, show_spinner=False)
 def fetch_prices(ticker: str, start: date | datetime, end: date | datetime, interval: str) -> pd.DataFrame:
-    """Download OHLC data from yfinance with a 60 second cache."""
-
-    ticker = (ticker or "").strip().upper()
-    if not ticker:
+    t = (ticker or "").strip().upper()
+    if not t:
         return pd.DataFrame()
 
-    if isinstance(start, date) and not isinstance(start, datetime):
-        start_dt = datetime.combine(start, datetime.min.time())
-    else:
-        start_dt = pd.to_datetime(start)
-
-    if isinstance(end, date) and not isinstance(end, datetime):
-        end_dt = datetime.combine(end, datetime.max.time())
-    else:
-        end_dt = pd.to_datetime(end)
-
+    start_dt = datetime.combine(start, datetime.min.time()) if isinstance(start, date) and not isinstance(start, datetime) else pd.to_datetime(start)
+    end_dt   = datetime.combine(end,   datetime.max.time()) if isinstance(end,   date) and not isinstance(end,   datetime) else pd.to_datetime(end)
     if pd.isna(start_dt) or pd.isna(end_dt) or start_dt >= end_dt:
         return pd.DataFrame()
 
     try:
-        data = yf.download(
-            ticker,
-            start=start_dt,
-            end=end_dt,
-            interval=interval,
-            auto_adjust=True,
-            progress=False,
-        )
+        df = yf.download(t, start=start_dt, end=end_dt, interval=interval, auto_adjust=True, progress=False)
     except Exception:
         return pd.DataFrame()
-
-    if data.empty:
+    if df.empty:
         return pd.DataFrame()
 
-    if isinstance(data.columns, pd.MultiIndex):
+    if isinstance(df.columns, pd.MultiIndex):
         try:
-            data = data.xs(ticker, axis=1, level=1)
+            df = df.xs(t, axis=1, level=1)
         except Exception:
-            data = data.droplevel(0, axis=1)
+            df = df.droplevel(0, axis=1)
 
-    data = data.rename(columns=str.lower)
-    data.index = pd.to_datetime(data.index)
+    df = df.rename(columns=str.lower)
+    df.index = pd.to_datetime(df.index)
+    return df.dropna()
 
-    return data.dropna()
-
-
-def format_timestamp(ts: pd.Timestamp) -> str:
+def format_ts(ts: pd.Timestamp) -> str:
     if pd.isna(ts):
         return "-"
-    return ts.tz_localize(None).strftime("%Y-%m-%d %H:%M:%S") if ts.tzinfo else ts.strftime("%Y-%m-%d %H:%M:%S")
-
+    return ts.tz_localize(None).strftime("%Y-%m-%d %H:%M:%S") if getattr(ts, "tzinfo", None) else ts.strftime("%Y-%m-%d %H:%M:%S")
 
 def main() -> None:
     st.title("QuantBoard — Análisis técnico en tiempo real")
-    st.caption("Configurá los parámetros desde la barra lateral para obtener precios y métricas al instante.")
+    st.caption("Configurá la barra lateral y obtené precios/indicadores. Intradía 1m con auto-refresco de 60s.")
 
     today = date.today()
     default_start = today - timedelta(days=365)
 
+    # Sidebar
     with st.sidebar:
         st.header("Parámetros")
         ticker = st.text_input("Ticker", value="AAPL").strip().upper()
         start_date = st.date_input("Desde", value=default_start, max_value=today)
-        end_date = st.date_input("Hasta", value=today, min_value=default_start, max_value=today)
-        interval = st.selectbox("Intervalo", options=["1d", "1h", "1wk", "1m"], index=0)
-        auto_refresh = st.checkbox("Auto-refrescar 1m", value=False, help="Actualiza automáticamente cada 60 segundos en intervalo 1m.")
+        end_date   = st.date_input("Hasta", value=today, min_value=default_start, max_value=today)
+        interval = st.selectbox("Intervalo", ["1d", "1h", "1wk", "1m"], index=0)
+        auto_refresh = st.checkbox("Auto-refrescar 1m", value=False, help="Rerun automático cada 60 segundos si el intervalo es 1m.")
 
         if auto_refresh and interval != "1m":
-            st.info("El auto-refresco se activa sólo con intervalo 1m.")
+            st.info("El auto-refresco sólo aplica cuando el intervalo es 1m.")
 
     if start_date > end_date:
-        st.error("La fecha 'Desde' debe ser anterior a la fecha 'Hasta'.")
+        st.error("La fecha 'Desde' debe ser anterior a 'Hasta'.")
         return
 
     if auto_refresh and interval == "1m" and runtime.exists():
         st_autorefresh(interval=60_000, key="autorefresh_1m")
 
     if not ticker:
-        st.info("Ingresá un ticker para comenzar a analizar.")
+        st.info("Ingresá un ticker para comenzar.")
         return
 
     with st.spinner("Descargando datos..."):
         prices = fetch_prices(ticker, start=start_date, end=end_date, interval=interval)
 
     if prices.empty:
-        st.error("No se encontraron datos para el ticker y rango seleccionado. Verificá el símbolo o el intervalo.")
+        st.error("No hay datos para el rango/intervalo seleccionado.")
         return
 
     close = prices["close"]
     latest_ts = prices.index[-1]
-    latest_price = float(close.iloc[-1])
-    prev_price = float(close.iloc[-2]) if len(close) > 1 else float("nan")
-    delta_price = latest_price - prev_price if not pd.isna(prev_price) else 0.0
-    pct_change = (delta_price / prev_price * 100) if prev_price and not pd.isna(prev_price) and prev_price != 0 else 0.0
+    latest = float(close.iloc[-1])
+    prev = float(close.iloc[-2]) if len(close) > 1 else float("nan")
+    delta = latest - prev if not pd.isna(prev) else 0.0
+    pct   = (delta / prev * 100) if (prev and not pd.isna(prev) and prev != 0) else 0.0
 
-    col_price, col_change, col_time = st.columns(3)
-    col_price.metric("Último precio", f"{latest_price:,.2f}", f"{delta_price:+,.2f}" if not pd.isna(prev_price) else None)
-    col_change.metric("Variación %", f"{pct_change:+.2f}%" if not pd.isna(prev_price) else "N/A")
-    col_time.metric("Última vela", format_timestamp(latest_ts))
+    c1, c2, c3 = st.columns(3)
+    c1.metric("Último", f"{latest:,.2f}", f"{delta:+,.2f}" if not pd.isna(prev) else None)
+    c2.metric("Variación %", f"{pct:+.2f}%" if not pd.isna(prev) else "N/A")
+    c3.metric("Última vela", format_ts(latest_ts))
 
-    st.caption(f"Datos históricos disponibles: {len(prices):,} velas")
+    st.caption(f"Histórico cargado: {len(prices):,} velas")
 
-    tab_price, tab_indicators = st.tabs(["Precio", "Indicadores SMA/RSI"])
+    tab_price, tab_ind = st.tabs(["Precio", "Indicadores"])
 
     with tab_price:
         st.subheader("Gráfico de precio")
-        overlays = {}
-        st.plotly_chart(fig_price(prices[["open", "high", "low", "close"]], overlays=overlays), use_container_width=True)
+        st.plotly_chart(fig_price(prices[["open","high","low","close"]]), use_container_width=True)
         st.dataframe(prices.tail(50), use_container_width=True)
 
-    with tab_indicators:
-        st.subheader("Indicadores configurables")
+    with tab_ind:
+        st.subheader("SMA / RSI")
         col_sma, col_rsi = st.columns(2)
-        sma_window = col_sma.slider("Período SMA", min_value=5, max_value=200, value=20, step=1)
-        rsi_period = col_rsi.slider("Período RSI", min_value=2, max_value=50, value=14, step=1)
+        sma_window = col_sma.slider("Período SMA", 5, 200, 20)
+        rsi_period = col_rsi.slider("Período RSI", 2, 50, 14)
 
         sma_series = sma(close, window=int(sma_window))
-        rsi_series = rsi(close, period=int(rsi_period))
+        # Nota: usamos 'window' para compatibilidad con quantboard.indicators.rsi
+        rsi_series = rsi(close, window=int(rsi_period))
 
-        indicator_fig = make_subplots(rows=2, cols=1, shared_xaxes=True, vertical_spacing=0.07, row_heights=[0.65, 0.35])
-        indicator_fig.add_trace(
-            go.Scatter(x=close.index, y=close.values, mode="lines", name="Close"), row=1, col=1
-        )
-        indicator_fig.add_trace(
-            go.Scatter(x=sma_series.index, y=sma_series.values, mode="lines", name=f"SMA {sma_window}"), row=1, col=1
-        )
-        indicator_fig.add_trace(
-            go.Scatter(x=rsi_series.index, y=rsi_series.values, mode="lines", name=f"RSI {rsi_period}"), row=2, col=1
-        )
-        indicator_fig.add_hline(y=70, line_dash="dot", row=2, col=1)
-        indicator_fig.add_hline(y=30, line_dash="dot", row=2, col=1)
-        indicator_fig.update_layout(height=600, margin=dict(l=40, r=20, t=40, b=40))
+        fig = make_subplots(rows=2, cols=1, shared_xaxes=True, vertical_spacing=0.07, row_heights=[0.65, 0.35])
+        fig.add_trace(go.Scatter(x=close.index, y=close.values, mode="lines", name="Close"), row=1, col=1)
+        fig.add_trace(go.Scatter(x=sma_series.index, y=sma_series.values, mode="lines", name=f"SMA {sma_window}"), row=1, col=1)
+        fig.add_trace(go.Scatter(x=rsi_series.index, y=rsi_series.values, mode="lines", name=f"RSI {rsi_period}"), row=2, col=1)
+        fig.add_hline(y=70, line_dash="dot", row=2, col=1)
+        fig.add_hline(y=30, line_dash="dot", row=2, col=1)
+        fig.update_layout(height=600, margin=dict(l=40, r=20, t=40, b=40))
+        st.plotly_chart(fig, use_container_width=True)
 
-        st.plotly_chart(indicator_fig, use_container_width=True)
+        k1, k2 = st.columns(2)
+        k1.metric("SMA actual", f"{sma_series.iloc[-1]:,.2f}" if not sma_series.empty else "N/A")
+        k2.metric("RSI actual", f"{rsi_series.iloc[-1]:.2f}" if not rsi_series.empty else "N/A")
 
-        kpi_col1, kpi_col2 = st.columns(2)
-        kpi_col1.metric("SMA actual", f"{sma_series.iloc[-1]:,.2f}" if not sma_series.empty else "N/A")
-        kpi_col2.metric("RSI actual", f"{rsi_series.iloc[-1]:.2f}" if not rsi_series.empty else "N/A")
-
-    st.caption("Los datos se actualizan automáticamente cada 60 segundos cuando está habilitado el auto-refresco en intervalo 1m.")
-
+    st.caption("Con intervalo 1m y auto-refresco activo, se actualiza cada 60s (cache de 60s para no sobrecargar yfinance).")
 
 if __name__ == "__main__":
-    main()
-=======
-import streamlit as st
-import pandas as pd
-from datetime import date, timedelta
-from plotly import graph_objs as go
-import time
-
-# QuantBoard package
-from quantboard.data import get_prices
-from quantboard.indicators import sma, ema, rsi, macd, bollinger
-from quantboard.strategies import (
-    signals_sma_crossover,
-    signals_rsi,
-    signals_bollinger_mean_reversion,
-    signals_donchian_breakout,
-)
-from quantboard.backtest import run_backtest
-from quantboard.plots import price_chart, heatmap_metric
-from quantboard.optimize import grid_search_sma
-
-st.set_page_config(page_title="QuantBoard v0.2", page_icon="📈", layout="wide")
-
-# --- Sidebar ---
-st.sidebar.header("Configuración")
-
-ticker = st.sidebar.text_input("Ticker", value="AAPL")
-end = st.sidebar.date_input("Hasta", value=date.today())
-start = st.sidebar.date_input("Desde", value=date.today() - timedelta(days=365))
-interval = st.sidebar.selectbox("Intervalo", options=["1m", "1d", "1wk", "1mo"], index=1)
-auto_refresh = st.sidebar.checkbox("Auto-refrescar 1m", value=False)
-
-st.sidebar.markdown("---")
-st.sidebar.subheader("Indicadores")
-use_sma = st.sidebar.checkbox("SMA", value=True)
-sma_fast = st.sidebar.number_input("SMA rápida", min_value=2, max_value=200, value=20)
-sma_slow = st.sidebar.number_input("SMA lenta", min_value=5, max_value=400, value=50)
-
-use_ema = st.sidebar.checkbox("EMA", value=False)
-ema_len = st.sidebar.number_input("EMA período", min_value=2, max_value=200, value=20)
-
-use_rsi = st.sidebar.checkbox("RSI", value=False)
-rsi_len = st.sidebar.number_input("RSI período", min_value=2, max_value=50, value=14)
-
-use_bb = st.sidebar.checkbox("Bollinger", value=False)
-bb_len = st.sidebar.number_input("BB ventana", min_value=5, max_value=200, value=20)
-bb_std = st.sidebar.number_input("BB desv std", min_value=1.0, max_value=4.0, value=2.0, step=0.1)
-
-st.sidebar.markdown("---")
-st.sidebar.subheader("Estrategia")
-strategy = st.sidebar.selectbox(
-    "Señales",
-    ["SMA crossover", "RSI thresholds", "Bollinger mean reversion", "Donchian breakout"],
-)
-fee_bps = st.sidebar.number_input("Comisión (bps)", min_value=0, max_value=50, value=0)
-slip_bps = st.sidebar.number_input("Slippage (bps)", min_value=0, max_value=50, value=0)
-
-run_btn = st.sidebar.button("Ejecutar", type="primary")
-
-st.sidebar.markdown("---")
-st.sidebar.subheader("Optimización (SMA)")
-fast_min, fast_max = st.sidebar.slider("Rango SMA rápida", 5, 50, (10, 20))
-slow_min, slow_max = st.sidebar.slider("Rango SMA lenta", 20, 200, (50, 100))
-opt_btn = st.sidebar.button("Optimizar grid")
-
-st.title("QuantBoard — Análisis técnico y Backtesting")
-st.info("Configurá a la izquierda y apretá **Ejecutar** para empezar.")
-
-# --- Main run ---
-if run_btn or auto_refresh:
-    with st.spinner("Descargando datos..."):
-        df = get_prices(ticker, start=start, end=end, interval=interval)
-        df = df.dropna()
-
-    overlays = {}
-
-    # Señales según estrategia
-    if strategy == "SMA crossover":
-        sig, extra = signals_sma_crossover(df["Close"], fast=int(sma_fast), slow=int(sma_slow))
-        overlays.update(extra)
-    elif strategy == "RSI thresholds":
-        sig, extra = signals_rsi(df["Close"], period=int(rsi_len), lower=30, upper=70)
-        overlays.update(extra)
-    elif strategy == "Bollinger mean reversion":
-        sig, extra = signals_bollinger_mean_reversion(df["Close"], window=int(bb_len), n_std=float(bb_std))
-        overlays.update(extra)
-    else:  # Donchian
-        sig, extra = signals_donchian_breakout(df["High"], df["Low"], df["Close"], window=int(bb_len))
-        overlays.update(extra)
-
-    # Overlays visuales según checkboxes
-    if use_sma:
-        overlays.setdefault("SMA_fast", sma(df["Close"], int(sma_fast)))
-        overlays.setdefault("SMA_slow", sma(df["Close"], int(sma_slow)))
-    if use_ema:
-        overlays["EMA"] = ema(df["Close"], int(ema_len))
-    if use_bb:
-        overlays["BB"] = bollinger(df["Close"], int(bb_len), float(bb_std))
-    if use_rsi and "RSI" not in overlays:
-        overlays["RSI"] = rsi(df["Close"], int(rsi_len))
-
-    # Backtest
-    bt, metrics = run_backtest(df, sig, fee_bps=int(fee_bps), slippage_bps=int(slip_bps), interval=interval)
-
-    # Chart
-    fig = price_chart(df, overlays)
-    st.plotly_chart(fig, use_container_width=True)
-
-    # Métricas
-    mdf = pd.DataFrame([metrics]).T.rename(columns={0: "value"})
-    st.subheader("Métricas")
-    st.dataframe(mdf.style.format({"value": "{:.4f}"}))
-
-    # Equity
-    eq_fig = go.Figure(go.Scatter(x=bt.index, y=bt["equity"], mode="lines", name="Equity"))
-    eq_fig.update_layout(title="Curva de equity")
-    st.plotly_chart(eq_fig, use_container_width=True)
-
-    if auto_refresh and interval == "1m":
-        time.sleep(60)
-        st.experimental_rerun()
-
-# --- Optimization grid ---
-if opt_btn:
-    with st.spinner("Buscando parámetros (SMA grid)..."):
-        df = get_prices(ticker, start=start, end=end, interval=interval)
-        z = grid_search_sma(
-            df["Close"],
-            fast_range=range(int(fast_min), int(fast_max) + 1),
-            slow_range=range(int(slow_min), int(slow_max) + 1),
-            fee_bps=int(fee_bps),
-            slippage_bps=int(slip_bps),
-            interval=interval,
-            metric="Sharpe",
-        )
-    st.subheader("SMA grid (Sharpe)")
-    st.plotly_chart(heatmap_metric(z, title="SMA grid – Sharpe"), use_container_width=True)
->>>>>>> 71a7cd89
+    main()