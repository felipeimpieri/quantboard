from __future__ import annotations

import time
from datetime import date, datetime, timedelta

import pandas as pd
import plotly.graph_objects as go
from plotly.subplots import make_subplots
import streamlit as st
from streamlit import runtime
import yfinance as yf

from quantboard.indicators import sma, rsi
from quantboard.plots import fig_price

st.set_page_config(page_title="QuantBoard v0.2", page_icon="📈", layout="wide")

<<<<<<< HEAD
try:  # Prefer the lightweight built-in helper if available
    from streamlit_autorefresh import st_autorefresh  # type: ignore
except Exception:  # pragma: no cover - fallback when package is missing
    def st_autorefresh(interval: int = 0, limit: int | None = None, key: str | None = None) -> int:  # type: ignore
        """Minimal autorefresh helper relying on ``st.rerun`` as a fallback."""

        if interval <= 0:
            return 0

        key = key or "autorefresh"
        counter_key = f"_{key}_count"
        last_key = f"_{key}_last"

        now = time.time()
        count = st.session_state.get(counter_key, 0)
        last_run = st.session_state.get(last_key)

        if last_run is None:
            st.session_state[last_key] = now
        elif (now - last_run) * 1000 >= interval:
            if limit is None or count < limit:
                st.session_state[last_key] = now
                st.session_state[counter_key] = count + 1
                if hasattr(st, "rerun") and callable(st.rerun):
                    st.rerun()

        return st.session_state.get(counter_key, 0)


@st.cache_data(ttl=60, show_spinner=False)
def fetch_prices(ticker: str, start: date | datetime, end: date | datetime, interval: str) -> pd.DataFrame:
    """Download OHLC data from yfinance with a 60 second cache."""

    ticker = (ticker or "").strip().upper()
    if not ticker:
        return pd.DataFrame()

    if isinstance(start, date) and not isinstance(start, datetime):
        start_dt = datetime.combine(start, datetime.min.time())
    else:
        start_dt = pd.to_datetime(start)

    if isinstance(end, date) and not isinstance(end, datetime):
        end_dt = datetime.combine(end, datetime.max.time())
    else:
        end_dt = pd.to_datetime(end)

=======
# --- Auto-refresh helper (usa paquete si está, si no, fallback simple) ---
try:
    from streamlit_autorefresh import st_autorefresh  # type: ignore
except Exception:
    def st_autorefresh(interval: int = 0, limit: int | None = None, key: str | None = None) -> int:  # type: ignore
        if interval <= 0:
            return 0
        key = key or "autorefresh"
        counter_key, last_key = f"_{key}_count", f"_{key}_last"
        now = time.time()
        count = st.session_state.get(counter_key, 0)
        last_run = st.session_state.get(last_key)
        if last_run is None:
            st.session_state[last_key] = now
        elif (now - last_run) * 1000 >= interval and (limit is None or count < limit):
            st.session_state[last_key] = now
            st.session_state[counter_key] = count + 1
            if hasattr(st, "rerun") and callable(st.rerun):
                st.rerun()
        return st.session_state.get(counter_key, 0)

# --- Datos (cache 60s) ---
@st.cache_data(ttl=60, show_spinner=False)
def fetch_prices(ticker: str, start: date | datetime, end: date | datetime, interval: str) -> pd.DataFrame:
    t = (ticker or "").strip().upper()
    if not t:
        return pd.DataFrame()

    start_dt = datetime.combine(start, datetime.min.time()) if isinstance(start, date) and not isinstance(start, datetime) else pd.to_datetime(start)
    end_dt   = datetime.combine(end,   datetime.max.time()) if isinstance(end,   date) and not isinstance(end,   datetime) else pd.to_datetime(end)
>>>>>>> 300f8f25
    if pd.isna(start_dt) or pd.isna(end_dt) or start_dt >= end_dt:
        return pd.DataFrame()

    try:
<<<<<<< HEAD
        data = yf.download(
            ticker,
            start=start_dt,
            end=end_dt,
            interval=interval,
            auto_adjust=True,
            progress=False,
        )
    except Exception:
        return pd.DataFrame()

    if data.empty:
        return pd.DataFrame()

    if isinstance(data.columns, pd.MultiIndex):
        try:
            data = data.xs(ticker, axis=1, level=1)
        except Exception:
            data = data.droplevel(0, axis=1)

    data = data.rename(columns=str.lower)
    data.index = pd.to_datetime(data.index)

    return data.dropna()


def format_timestamp(ts: pd.Timestamp) -> str:
    if pd.isna(ts):
        return "-"
    return ts.tz_localize(None).strftime("%Y-%m-%d %H:%M:%S") if ts.tzinfo else ts.strftime("%Y-%m-%d %H:%M:%S")


def main() -> None:
    st.title("QuantBoard — Análisis técnico en tiempo real")
    st.caption("Configurá los parámetros desde la barra lateral para obtener precios y métricas al instante.")
=======
        df = yf.download(t, start=start_dt, end=end_dt, interval=interval, auto_adjust=True, progress=False)
    except Exception:
        return pd.DataFrame()
    if df.empty:
        return pd.DataFrame()

    if isinstance(df.columns, pd.MultiIndex):
        try:
            df = df.xs(t, axis=1, level=1)
        except Exception:
            df = df.droplevel(0, axis=1)

    df = df.rename(columns=str.lower)
    df.index = pd.to_datetime(df.index)
    return df.dropna()

def format_ts(ts: pd.Timestamp) -> str:
    if pd.isna(ts):
        return "-"
    return ts.tz_localize(None).strftime("%Y-%m-%d %H:%M:%S") if getattr(ts, "tzinfo", None) else ts.strftime("%Y-%m-%d %H:%M:%S")

def main() -> None:
    st.title("QuantBoard — Análisis técnico en tiempo real")
    st.caption("Configurá la barra lateral y obtené precios/indicadores. Intradía 1m con auto-refresco de 60s.")
>>>>>>> 300f8f25

    today = date.today()
    default_start = today - timedelta(days=365)

<<<<<<< HEAD
=======
    # Sidebar
>>>>>>> 300f8f25
    with st.sidebar:
        st.header("Parámetros")
        ticker = st.text_input("Ticker", value="AAPL").strip().upper()
        start_date = st.date_input("Desde", value=default_start, max_value=today)
<<<<<<< HEAD
        end_date = st.date_input("Hasta", value=today, min_value=default_start, max_value=today)
        interval = st.selectbox("Intervalo", options=["1d", "1h", "1wk", "1m"], index=0)
        auto_refresh = st.checkbox("Auto-refrescar 1m", value=False, help="Actualiza automáticamente cada 60 segundos en intervalo 1m.")

        if auto_refresh and interval != "1m":
            st.info("El auto-refresco se activa sólo con intervalo 1m.")

    if start_date > end_date:
        st.error("La fecha 'Desde' debe ser anterior a la fecha 'Hasta'.")
=======
        end_date   = st.date_input("Hasta", value=today, min_value=default_start, max_value=today)
        interval = st.selectbox("Intervalo", ["1d", "1h", "1wk", "1m"], index=0)
        auto_refresh = st.checkbox("Auto-refrescar 1m", value=False, help="Rerun automático cada 60 segundos si el intervalo es 1m.")

        if auto_refresh and interval != "1m":
            st.info("El auto-refresco sólo aplica cuando el intervalo es 1m.")

    if start_date > end_date:
        st.error("La fecha 'Desde' debe ser anterior a 'Hasta'.")
>>>>>>> 300f8f25
        return

    if auto_refresh and interval == "1m" and runtime.exists():
        st_autorefresh(interval=60_000, key="autorefresh_1m")

    if not ticker:
<<<<<<< HEAD
        st.info("Ingresá un ticker para comenzar a analizar.")
=======
        st.info("Ingresá un ticker para comenzar.")
>>>>>>> 300f8f25
        return

    with st.spinner("Descargando datos..."):
        prices = fetch_prices(ticker, start=start_date, end=end_date, interval=interval)

    if prices.empty:
<<<<<<< HEAD
        st.error("No se encontraron datos para el ticker y rango seleccionado. Verificá el símbolo o el intervalo.")
=======
        st.error("No hay datos para el rango/intervalo seleccionado.")
>>>>>>> 300f8f25
        return

    close = prices["close"]
    latest_ts = prices.index[-1]
<<<<<<< HEAD
    latest_price = float(close.iloc[-1])
    prev_price = float(close.iloc[-2]) if len(close) > 1 else float("nan")
    delta_price = latest_price - prev_price if not pd.isna(prev_price) else 0.0
    pct_change = (delta_price / prev_price * 100) if prev_price and not pd.isna(prev_price) and prev_price != 0 else 0.0

    col_price, col_change, col_time = st.columns(3)
    col_price.metric("Último precio", f"{latest_price:,.2f}", f"{delta_price:+,.2f}" if not pd.isna(prev_price) else None)
    col_change.metric("Variación %", f"{pct_change:+.2f}%" if not pd.isna(prev_price) else "N/A")
    col_time.metric("Última vela", format_timestamp(latest_ts))

    st.caption(f"Datos históricos disponibles: {len(prices):,} velas")

    tab_price, tab_indicators = st.tabs(["Precio", "Indicadores SMA/RSI"])

    with tab_price:
        st.subheader("Gráfico de precio")
        overlays = {}
        st.plotly_chart(fig_price(prices[["open", "high", "low", "close"]], overlays=overlays), use_container_width=True)
        st.dataframe(prices.tail(50), use_container_width=True)

    with tab_indicators:
        st.subheader("Indicadores configurables")
        col_sma, col_rsi = st.columns(2)
        sma_window = col_sma.slider("Período SMA", min_value=5, max_value=200, value=20, step=1)
        rsi_period = col_rsi.slider("Período RSI", min_value=2, max_value=50, value=14, step=1)

        sma_series = sma(close, window=int(sma_window))
        rsi_series = rsi(close, window=int(rsi_period))

        indicator_fig = make_subplots(rows=2, cols=1, shared_xaxes=True, vertical_spacing=0.07, row_heights=[0.65, 0.35])
        indicator_fig.add_trace(
            go.Scatter(x=close.index, y=close.values, mode="lines", name="Close"), row=1, col=1
        )
        indicator_fig.add_trace(
            go.Scatter(x=sma_series.index, y=sma_series.values, mode="lines", name=f"SMA {sma_window}"), row=1, col=1
        )
        indicator_fig.add_trace(
            go.Scatter(x=rsi_series.index, y=rsi_series.values, mode="lines", name=f"RSI {rsi_period}"), row=2, col=1
        )
        indicator_fig.add_hline(y=70, line_dash="dot", row=2, col=1)
        indicator_fig.add_hline(y=30, line_dash="dot", row=2, col=1)
        indicator_fig.update_layout(height=600, margin=dict(l=40, r=20, t=40, b=40))

        st.plotly_chart(indicator_fig, use_container_width=True)

        kpi_col1, kpi_col2 = st.columns(2)
        kpi_col1.metric("SMA actual", f"{sma_series.iloc[-1]:,.2f}" if not sma_series.empty else "N/A")
        kpi_col2.metric("RSI actual", f"{rsi_series.iloc[-1]:.2f}" if not rsi_series.empty else "N/A")

    st.caption("Los datos se actualizan automáticamente cada 60 segundos cuando está habilitado el auto-refresco en intervalo 1m.")

=======
    latest = float(close.iloc[-1])
    prev = float(close.iloc[-2]) if len(close) > 1 else float("nan")
    delta = latest - prev if not pd.isna(prev) else 0.0
    pct   = (delta / prev * 100) if (prev and not pd.isna(prev) and prev != 0) else 0.0

    c1, c2, c3 = st.columns(3)
    c1.metric("Último", f"{latest:,.2f}", f"{delta:+,.2f}" if not pd.isna(prev) else None)
    c2.metric("Variación %", f"{pct:+.2f}%" if not pd.isna(prev) else "N/A")
    c3.metric("Última vela", format_ts(latest_ts))

    st.caption(f"Histórico cargado: {len(prices):,} velas")

    tab_price, tab_ind = st.tabs(["Precio", "Indicadores"])

    with tab_price:
        st.subheader("Gráfico de precio")
        st.plotly_chart(fig_price(prices[["open","high","low","close"]]), use_container_width=True)
        st.dataframe(prices.tail(50), use_container_width=True)

    with tab_ind:
        st.subheader("SMA / RSI")
        col_sma, col_rsi = st.columns(2)
        sma_window = col_sma.slider("Período SMA", 5, 200, 20)
        rsi_period = col_rsi.slider("Período RSI", 2, 50, 14)

        sma_series = sma(close, window=int(sma_window))
        # Nota: usamos 'window' para compatibilidad con quantboard.indicators.rsi
        rsi_series = rsi(close, window=int(rsi_period))

        fig = make_subplots(rows=2, cols=1, shared_xaxes=True, vertical_spacing=0.07, row_heights=[0.65, 0.35])
        fig.add_trace(go.Scatter(x=close.index, y=close.values, mode="lines", name="Close"), row=1, col=1)
        fig.add_trace(go.Scatter(x=sma_series.index, y=sma_series.values, mode="lines", name=f"SMA {sma_window}"), row=1, col=1)
        fig.add_trace(go.Scatter(x=rsi_series.index, y=rsi_series.values, mode="lines", name=f"RSI {rsi_period}"), row=2, col=1)
        fig.add_hline(y=70, line_dash="dot", row=2, col=1)
        fig.add_hline(y=30, line_dash="dot", row=2, col=1)
        fig.update_layout(height=600, margin=dict(l=40, r=20, t=40, b=40))
        st.plotly_chart(fig, use_container_width=True)

        k1, k2 = st.columns(2)
        k1.metric("SMA actual", f"{sma_series.iloc[-1]:,.2f}" if not sma_series.empty else "N/A")
        k2.metric("RSI actual", f"{rsi_series.iloc[-1]:.2f}" if not rsi_series.empty else "N/A")

    st.caption("Con intervalo 1m y auto-refresco activo, se actualiza cada 60s (cache de 60s para no sobrecargar yfinance).")
>>>>>>> 300f8f25

if __name__ == "__main__":
    main()<|MERGE_RESOLUTION|>--- conflicted
+++ resolved
@@ -1,322 +1,117 @@
 from __future__ import annotations
 
+from datetime import date, datetime, timedelta
 import time
-from datetime import date, datetime, timedelta
-
 import pandas as pd
 import plotly.graph_objects as go
 from plotly.subplots import make_subplots
 import streamlit as st
-from streamlit import runtime
-import yfinance as yf
 
+from quantboard.data import get_prices
 from quantboard.indicators import sma, rsi
-from quantboard.plots import fig_price
 
-st.set_page_config(page_title="QuantBoard v0.2", page_icon="📈", layout="wide")
+st.set_page_config(page_title="QuantBoard", page_icon="📈", layout="wide")
 
-<<<<<<< HEAD
-try:  # Prefer the lightweight built-in helper if available
-    from streamlit_autorefresh import st_autorefresh  # type: ignore
-except Exception:  # pragma: no cover - fallback when package is missing
-    def st_autorefresh(interval: int = 0, limit: int | None = None, key: str | None = None) -> int:  # type: ignore
-        """Minimal autorefresh helper relying on ``st.rerun`` as a fallback."""
-
-        if interval <= 0:
-            return 0
-
-        key = key or "autorefresh"
-        counter_key = f"_{key}_count"
-        last_key = f"_{key}_last"
-
-        now = time.time()
-        count = st.session_state.get(counter_key, 0)
-        last_run = st.session_state.get(last_key)
-
-        if last_run is None:
-            st.session_state[last_key] = now
-        elif (now - last_run) * 1000 >= interval:
-            if limit is None or count < limit:
-                st.session_state[last_key] = now
-                st.session_state[counter_key] = count + 1
-                if hasattr(st, "rerun") and callable(st.rerun):
-                    st.rerun()
-
-        return st.session_state.get(counter_key, 0)
-
+# --- Autorefresco (cada 60s) para intervalo 1m ---
+def _autorefresh_if_needed(enabled: bool, interval: str) -> None:
+    if not enabled or interval != "1m":
+        return
+    key = "_qb_autorefresh_last"
+    now = time.time()
+    last = st.session_state.get(key, 0.0)
+    if now - last >= 60.0:
+        st.session_state[key] = now
+        st.rerun()
 
 @st.cache_data(ttl=60, show_spinner=False)
-def fetch_prices(ticker: str, start: date | datetime, end: date | datetime, interval: str) -> pd.DataFrame:
-    """Download OHLC data from yfinance with a 60 second cache."""
-
-    ticker = (ticker or "").strip().upper()
-    if not ticker:
+def fetch_prices_cached(ticker: str, start: date | datetime, end: date | datetime, interval: str) -> pd.DataFrame:
+    df = get_prices((ticker or "").strip().upper(), start=start, end=end, interval=interval)
+    if df is None or df.empty:
         return pd.DataFrame()
-
-    if isinstance(start, date) and not isinstance(start, datetime):
-        start_dt = datetime.combine(start, datetime.min.time())
-    else:
-        start_dt = pd.to_datetime(start)
-
-    if isinstance(end, date) and not isinstance(end, datetime):
-        end_dt = datetime.combine(end, datetime.max.time())
-    else:
-        end_dt = pd.to_datetime(end)
-
-=======
-# --- Auto-refresh helper (usa paquete si está, si no, fallback simple) ---
-try:
-    from streamlit_autorefresh import st_autorefresh  # type: ignore
-except Exception:
-    def st_autorefresh(interval: int = 0, limit: int | None = None, key: str | None = None) -> int:  # type: ignore
-        if interval <= 0:
-            return 0
-        key = key or "autorefresh"
-        counter_key, last_key = f"_{key}_count", f"_{key}_last"
-        now = time.time()
-        count = st.session_state.get(counter_key, 0)
-        last_run = st.session_state.get(last_key)
-        if last_run is None:
-            st.session_state[last_key] = now
-        elif (now - last_run) * 1000 >= interval and (limit is None or count < limit):
-            st.session_state[last_key] = now
-            st.session_state[counter_key] = count + 1
-            if hasattr(st, "rerun") and callable(st.rerun):
-                st.rerun()
-        return st.session_state.get(counter_key, 0)
-
-# --- Datos (cache 60s) ---
-@st.cache_data(ttl=60, show_spinner=False)
-def fetch_prices(ticker: str, start: date | datetime, end: date | datetime, interval: str) -> pd.DataFrame:
-    t = (ticker or "").strip().upper()
-    if not t:
-        return pd.DataFrame()
-
-    start_dt = datetime.combine(start, datetime.min.time()) if isinstance(start, date) and not isinstance(start, datetime) else pd.to_datetime(start)
-    end_dt   = datetime.combine(end,   datetime.max.time()) if isinstance(end,   date) and not isinstance(end,   datetime) else pd.to_datetime(end)
->>>>>>> 300f8f25
-    if pd.isna(start_dt) or pd.isna(end_dt) or start_dt >= end_dt:
-        return pd.DataFrame()
-
-    try:
-<<<<<<< HEAD
-        data = yf.download(
-            ticker,
-            start=start_dt,
-            end=end_dt,
-            interval=interval,
-            auto_adjust=True,
-            progress=False,
-        )
-    except Exception:
-        return pd.DataFrame()
-
-    if data.empty:
-        return pd.DataFrame()
-
-    if isinstance(data.columns, pd.MultiIndex):
-        try:
-            data = data.xs(ticker, axis=1, level=1)
-        except Exception:
-            data = data.droplevel(0, axis=1)
-
-    data = data.rename(columns=str.lower)
-    data.index = pd.to_datetime(data.index)
-
-    return data.dropna()
-
-
-def format_timestamp(ts: pd.Timestamp) -> str:
-    if pd.isna(ts):
-        return "-"
-    return ts.tz_localize(None).strftime("%Y-%m-%d %H:%M:%S") if ts.tzinfo else ts.strftime("%Y-%m-%d %H:%M:%S")
-
-
-def main() -> None:
-    st.title("QuantBoard — Análisis técnico en tiempo real")
-    st.caption("Configurá los parámetros desde la barra lateral para obtener precios y métricas al instante.")
-=======
-        df = yf.download(t, start=start_dt, end=end_dt, interval=interval, auto_adjust=True, progress=False)
-    except Exception:
-        return pd.DataFrame()
-    if df.empty:
-        return pd.DataFrame()
-
-    if isinstance(df.columns, pd.MultiIndex):
-        try:
-            df = df.xs(t, axis=1, level=1)
-        except Exception:
-            df = df.droplevel(0, axis=1)
-
+    # normaliza a minúscula
     df = df.rename(columns=str.lower)
     df.index = pd.to_datetime(df.index)
     return df.dropna()
 
-def format_ts(ts: pd.Timestamp) -> str:
-    if pd.isna(ts):
-        return "-"
-    return ts.tz_localize(None).strftime("%Y-%m-%d %H:%M:%S") if getattr(ts, "tzinfo", None) else ts.strftime("%Y-%m-%d %H:%M:%S")
-
 def main() -> None:
     st.title("QuantBoard — Análisis técnico en tiempo real")
-    st.caption("Configurá la barra lateral y obtené precios/indicadores. Intradía 1m con auto-refresco de 60s.")
->>>>>>> 300f8f25
+    st.caption("Configurá la barra lateral y obtené precios/indicadores. **Intradía 1m** con **auto-refresco de 60s**.")
 
     today = date.today()
     default_start = today - timedelta(days=365)
 
-<<<<<<< HEAD
-=======
-    # Sidebar
->>>>>>> 300f8f25
     with st.sidebar:
         st.header("Parámetros")
         ticker = st.text_input("Ticker", value="AAPL").strip().upper()
         start_date = st.date_input("Desde", value=default_start, max_value=today)
-<<<<<<< HEAD
         end_date = st.date_input("Hasta", value=today, min_value=default_start, max_value=today)
-        interval = st.selectbox("Intervalo", options=["1d", "1h", "1wk", "1m"], index=0)
-        auto_refresh = st.checkbox("Auto-refrescar 1m", value=False, help="Actualiza automáticamente cada 60 segundos en intervalo 1m.")
-
-        if auto_refresh and interval != "1m":
-            st.info("El auto-refresco se activa sólo con intervalo 1m.")
-
-    if start_date > end_date:
-        st.error("La fecha 'Desde' debe ser anterior a la fecha 'Hasta'.")
-=======
-        end_date   = st.date_input("Hasta", value=today, min_value=default_start, max_value=today)
         interval = st.selectbox("Intervalo", ["1d", "1h", "1wk", "1m"], index=0)
-        auto_refresh = st.checkbox("Auto-refrescar 1m", value=False, help="Rerun automático cada 60 segundos si el intervalo es 1m.")
-
-        if auto_refresh and interval != "1m":
-            st.info("El auto-refresco sólo aplica cuando el intervalo es 1m.")
+        auto_refresh = st.checkbox("Auto-refrescar 1m", value=False, help="Actualiza cada 60 segundos en intervalo 1m.")
 
     if start_date > end_date:
         st.error("La fecha 'Desde' debe ser anterior a 'Hasta'.")
->>>>>>> 300f8f25
         return
 
-    if auto_refresh and interval == "1m" and runtime.exists():
-        st_autorefresh(interval=60_000, key="autorefresh_1m")
+    _autorefresh_if_needed(auto_refresh, interval)
 
     if not ticker:
-<<<<<<< HEAD
-        st.info("Ingresá un ticker para comenzar a analizar.")
-=======
         st.info("Ingresá un ticker para comenzar.")
->>>>>>> 300f8f25
         return
 
     with st.spinner("Descargando datos..."):
-        prices = fetch_prices(ticker, start=start_date, end=end_date, interval=interval)
+        prices = fetch_prices_cached(ticker, start=start_date, end=end_date, interval=interval)
 
-    if prices.empty:
-<<<<<<< HEAD
-        st.error("No se encontraron datos para el ticker y rango seleccionado. Verificá el símbolo o el intervalo.")
-=======
-        st.error("No hay datos para el rango/intervalo seleccionado.")
->>>>>>> 300f8f25
+    if prices.empty or "close" not in prices.columns:
+        st.error("No se encontraron datos para el ticker y rango seleccionado.")
         return
 
-    close = prices["close"]
+    close = pd.to_numeric(prices["close"], errors="coerce")
     latest_ts = prices.index[-1]
-<<<<<<< HEAD
     latest_price = float(close.iloc[-1])
     prev_price = float(close.iloc[-2]) if len(close) > 1 else float("nan")
-    delta_price = latest_price - prev_price if not pd.isna(prev_price) else 0.0
-    pct_change = (delta_price / prev_price * 100) if prev_price and not pd.isna(prev_price) and prev_price != 0 else 0.0
-
-    col_price, col_change, col_time = st.columns(3)
-    col_price.metric("Último precio", f"{latest_price:,.2f}", f"{delta_price:+,.2f}" if not pd.isna(prev_price) else None)
-    col_change.metric("Variación %", f"{pct_change:+.2f}%" if not pd.isna(prev_price) else "N/A")
-    col_time.metric("Última vela", format_timestamp(latest_ts))
-
-    st.caption(f"Datos históricos disponibles: {len(prices):,} velas")
-
-    tab_price, tab_indicators = st.tabs(["Precio", "Indicadores SMA/RSI"])
-
-    with tab_price:
-        st.subheader("Gráfico de precio")
-        overlays = {}
-        st.plotly_chart(fig_price(prices[["open", "high", "low", "close"]], overlays=overlays), use_container_width=True)
-        st.dataframe(prices.tail(50), use_container_width=True)
-
-    with tab_indicators:
-        st.subheader("Indicadores configurables")
-        col_sma, col_rsi = st.columns(2)
-        sma_window = col_sma.slider("Período SMA", min_value=5, max_value=200, value=20, step=1)
-        rsi_period = col_rsi.slider("Período RSI", min_value=2, max_value=50, value=14, step=1)
-
-        sma_series = sma(close, window=int(sma_window))
-        rsi_series = rsi(close, window=int(rsi_period))
-
-        indicator_fig = make_subplots(rows=2, cols=1, shared_xaxes=True, vertical_spacing=0.07, row_heights=[0.65, 0.35])
-        indicator_fig.add_trace(
-            go.Scatter(x=close.index, y=close.values, mode="lines", name="Close"), row=1, col=1
-        )
-        indicator_fig.add_trace(
-            go.Scatter(x=sma_series.index, y=sma_series.values, mode="lines", name=f"SMA {sma_window}"), row=1, col=1
-        )
-        indicator_fig.add_trace(
-            go.Scatter(x=rsi_series.index, y=rsi_series.values, mode="lines", name=f"RSI {rsi_period}"), row=2, col=1
-        )
-        indicator_fig.add_hline(y=70, line_dash="dot", row=2, col=1)
-        indicator_fig.add_hline(y=30, line_dash="dot", row=2, col=1)
-        indicator_fig.update_layout(height=600, margin=dict(l=40, r=20, t=40, b=40))
-
-        st.plotly_chart(indicator_fig, use_container_width=True)
-
-        kpi_col1, kpi_col2 = st.columns(2)
-        kpi_col1.metric("SMA actual", f"{sma_series.iloc[-1]:,.2f}" if not sma_series.empty else "N/A")
-        kpi_col2.metric("RSI actual", f"{rsi_series.iloc[-1]:.2f}" if not rsi_series.empty else "N/A")
-
-    st.caption("Los datos se actualizan automáticamente cada 60 segundos cuando está habilitado el auto-refresco en intervalo 1m.")
-
-=======
-    latest = float(close.iloc[-1])
-    prev = float(close.iloc[-2]) if len(close) > 1 else float("nan")
-    delta = latest - prev if not pd.isna(prev) else 0.0
-    pct   = (delta / prev * 100) if (prev and not pd.isna(prev) and prev != 0) else 0.0
+    delta = latest_price - prev_price if pd.notna(prev_price) else 0.0
+    pct = (delta / prev_price * 100.0) if pd.notna(prev_price) and prev_price != 0 else 0.0
 
     c1, c2, c3 = st.columns(3)
-    c1.metric("Último", f"{latest:,.2f}", f"{delta:+,.2f}" if not pd.isna(prev) else None)
-    c2.metric("Variación %", f"{pct:+.2f}%" if not pd.isna(prev) else "N/A")
-    c3.metric("Última vela", format_ts(latest_ts))
+    c1.metric("Último precio", f"{latest_price:,.2f}", f"{delta:+,.2f}" if pd.notna(prev_price) else None)
+    c2.metric("Variación %", f"{pct:+.2f}%" if pd.notna(prev_price) else "N/A")
+    c3.metric("Última vela", latest_ts.strftime("%Y-%m-%d %H:%M:%S"))
 
     st.caption(f"Histórico cargado: {len(prices):,} velas")
 
     tab_price, tab_ind = st.tabs(["Precio", "Indicadores"])
-
     with tab_price:
         st.subheader("Gráfico de precio")
-        st.plotly_chart(fig_price(prices[["open","high","low","close"]]), use_container_width=True)
+        fig = go.Figure()
+        fig.add_candlestick(
+            x=prices.index,
+            open=prices.get("open", prices["close"]),
+            high=prices.get("high", prices["close"]),
+            low=prices.get("low", prices["close"]),
+            close=prices["close"],
+            name="OHLC",
+        )
+        st.plotly_chart(fig, use_container_width=True)
         st.dataframe(prices.tail(50), use_container_width=True)
 
     with tab_ind:
-        st.subheader("SMA / RSI")
+        st.subheader("Indicadores SMA/RSI")
         col_sma, col_rsi = st.columns(2)
-        sma_window = col_sma.slider("Período SMA", 5, 200, 20)
-        rsi_period = col_rsi.slider("Período RSI", 2, 50, 14)
+        sma_win = col_sma.slider("Período SMA", 5, 200, 20, 1)
+        rsi_win = col_rsi.slider("Período RSI", 2, 50, 14, 1)
 
-        sma_series = sma(close, window=int(sma_window))
-        # Nota: usamos 'window' para compatibilidad con quantboard.indicators.rsi
-        rsi_series = rsi(close, window=int(rsi_period))
+        sma_ser = sma(close, int(sma_win))
+        rsi_ser = rsi(close, window=int(rsi_win))  # usa window=
 
-        fig = make_subplots(rows=2, cols=1, shared_xaxes=True, vertical_spacing=0.07, row_heights=[0.65, 0.35])
-        fig.add_trace(go.Scatter(x=close.index, y=close.values, mode="lines", name="Close"), row=1, col=1)
-        fig.add_trace(go.Scatter(x=sma_series.index, y=sma_series.values, mode="lines", name=f"SMA {sma_window}"), row=1, col=1)
-        fig.add_trace(go.Scatter(x=rsi_series.index, y=rsi_series.values, mode="lines", name=f"RSI {rsi_period}"), row=2, col=1)
-        fig.add_hline(y=70, line_dash="dot", row=2, col=1)
-        fig.add_hline(y=30, line_dash="dot", row=2, col=1)
-        fig.update_layout(height=600, margin=dict(l=40, r=20, t=40, b=40))
-        st.plotly_chart(fig, use_container_width=True)
+        g = make_subplots(rows=2, cols=1, shared_xaxes=True, vertical_spacing=0.07, row_heights=[0.65, 0.35])
+        g.add_trace(go.Scatter(x=prices.index, y=close, mode="lines", name="Close"), row=1, col=1)
+        g.add_trace(go.Scatter(x=sma_ser.index, y=sma_ser, mode="lines", name=f"SMA {sma_win}"), row=1, col=1)
+        g.add_trace(go.Scatter(x=rsi_ser.index, y=rsi_ser, mode="lines", name=f"RSI {rsi_win}"), row=2, col=1)
+        g.add_hline(y=70, line_dash="dot", row=2, col=1)
+        g.add_hline(y=30, line_dash="dot", row=2, col=1)
+        g.update_layout(margin=dict(l=30, r=20, t=30, b=30), height=600)
+        st.plotly_chart(g, use_container_width=True)
 
-        k1, k2 = st.columns(2)
-        k1.metric("SMA actual", f"{sma_series.iloc[-1]:,.2f}" if not sma_series.empty else "N/A")
-        k2.metric("RSI actual", f"{rsi_series.iloc[-1]:.2f}" if not rsi_series.empty else "N/A")
-
-    st.caption("Con intervalo 1m y auto-refresco activo, se actualiza cada 60s (cache de 60s para no sobrecargar yfinance).")
->>>>>>> 300f8f25
 
 if __name__ == "__main__":
-    main()+    main()
