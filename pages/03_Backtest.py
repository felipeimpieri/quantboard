--- conflicted
+++ resolved
@@ -1,267 +1,126 @@
-<<<<<<< HEAD
-"""Backtest page for the SMA crossover strategy."""
-from __future__ import annotations
+# pages/03_Backtest.py
+import datetime as dt
 
-from datetime import date, timedelta
-
-=======
-# pages/03_Backtest.py
-"""Backtest — SMA crossover strategy."""
-
-from __future__ import annotations
-from datetime import datetime, timedelta
->>>>>>> 6f732ec6
+import numpy as np
 import pandas as pd
 import plotly.graph_objects as go
 import streamlit as st
-
-from quantboard.backtest import run_backtest
-from quantboard.data import get_prices
-<<<<<<< HEAD
-from quantboard.indicators import sma
-from quantboard.plots import apply_plotly_theme
-from quantboard.ui.theme import apply_global_theme
-
-try:
-    from quantboard.strategies import signals_sma_crossover
-except Exception:  # pragma: no cover - fallback when optional module is missing
-    signals_sma_crossover = None  # type: ignore[assignment]
+import yfinance as yf
 
 st.set_page_config(page_title="Backtest", page_icon="🧪", layout="wide")
-apply_global_theme()
+st.title("🧪 Backtest — SMA Crossover")
 
-
-def _validate_prices(df: pd.DataFrame) -> pd.DataFrame | None:
-    if df.empty or "close" not in df.columns:
-        st.error("No data for the selected range/interval.")
-        return None
+@st.cache_data(show_spinner=False)
+def load_prices(ticker: str, start: dt.date, end: dt.date) -> pd.DataFrame:
+    df = yf.download(ticker, start=start, end=end, auto_adjust=True, progress=False)
+    if df.empty:
+        return df
+    df = df[["Close"]].rename(columns={"Close": "close"}).dropna()
+    df["ret"] = df["close"].pct_change().fillna(0.0)
     return df
 
+def compute_sma(df: pd.DataFrame, fast: int, slow: int) -> pd.DataFrame:
+    out = df.copy()
+    out["sma_fast"] = out["close"].rolling(fast, min_periods=fast).mean()
+    out["sma_slow"] = out["close"].rolling(slow, min_periods=slow).mean()
+    return out
 
-def main() -> None:
-    st.title("Backtest — SMA crossover")
+def generate_signals(df: pd.DataFrame) -> pd.Series:
+    # 1 = long cuando SMA rápida > SMA lenta
+    sig = (df["sma_fast"] > df["sma_slow"]).astype(int)
+    return sig
 
-    with st.sidebar:
-        st.header("Parameters")
-        ticker = st.text_input("Ticker", value="AAPL").strip().upper()
-        end = st.date_input("To", value=date.today())
-        start = st.date_input("From", value=date.today() - timedelta(days=365 * 2))
-        interval = st.selectbox("Interval", ["1d", "1h", "1wk", "1m"], index=0)
-        fast = st.number_input("Fast SMA", 5, 200, 20, step=1)
-        slow = st.number_input("Slow SMA", 10, 400, 50, step=1)
-        fee_bps = st.number_input("Fees (bps)", 0, 50, 0, step=1)
-        slip_bps = st.number_input("Slippage (bps)", 0, 50, 0, step=1)
-        run_btn = st.button("Run backtest", type="primary")
+def backtest_equity(df: pd.DataFrame, signal: pd.Series, fee_bp: float = 5.0) -> pd.DataFrame:
+    """fee_bp: costo por trade ida+vuelta en basis points (0.01% = 1 bp)."""
+    out = df.copy()
+    out["signal"] = signal
+    out["signal_prev"] = out["signal"].shift(1).fillna(0)
+    # Ret del sistema: ret del activo * posicion
+    out["strategy_ret"] = out["ret"] * out["signal_prev"]
+    # Costos en cambio de señal
+    trades = (out["signal"] != out["signal_prev"]).astype(int)
+    fee = fee_bp / 10000.0
+    out["strategy_ret"] -= trades * fee
+    out["equity"] = (1.0 + out["strategy_ret"]).cumprod()
+    out["buy_hold"] = (1.0 + out["ret"]).cumprod()
+    return out
 
-    st.info("Configure the sidebar parameters and run the backtest.")
-
-    if not run_btn:
-        return
-
-    with st.spinner("Fetching data..."):
-        df = get_prices(ticker, start=start, end=end, interval=interval)
-
-    df = _validate_prices(df)
-    if df is None:
-        return
-
-    # Series limpias
-    close = pd.to_numeric(df["close"], errors="coerce")
-    df = df.assign(close=close).dropna(subset=["close"])
-
-    # Signals
-    if signals_sma_crossover is not None:
-        sig, _ = signals_sma_crossover(df["close"], fast=int(fast), slow=int(slow))
-    else:
-        # Local fallback if the shared strategies module is unavailable
-        sma_fast = sma(df["close"], int(fast))
-        sma_slow = sma(df["close"], int(slow))
-        cross_up = (sma_fast > sma_slow) & (sma_fast.shift(1) <= sma_slow.shift(1))
-        cross_dn = (sma_fast < sma_slow) & (sma_fast.shift(1) >= sma_slow.shift(1))
-        sig = pd.Series(0, index=df.index, dtype=float)
-        sig = sig.where(~cross_up, 1.0)
-        sig = sig.where(~cross_dn, -1.0)
-        sig = sig.replace(0, pd.NA).ffill().fillna(0.0)
-
-    # Backtest
-    bt, metrics = run_backtest(
-        df,
-        signals=sig,
-        fee_bps=int(fee_bps),
-        slippage_bps=int(slip_bps),
-        interval=interval,
-    )
-
-    # --------- Charts ---------
-    st.subheader("Price and SMAs")
-
-    sma_fast = sma(df["close"], int(fast))
-    sma_slow = sma(df["close"], int(slow))
-
-    price_fig = go.Figure()
-    price_fig.add_candlestick(
-        x=df.index,
-        open=pd.to_numeric(df.get("open", df["close"]), errors="coerce"),
-        high=pd.to_numeric(df.get("high", df["close"]), errors="coerce"),
-        low=pd.to_numeric(df.get("low", df["close"]), errors="coerce"),
-        close=df["close"],
-        name="OHLC",
-    )
-    price_fig.add_trace(
-        go.Scatter(x=sma_fast.index, y=sma_fast, mode="lines", name=f"SMA {fast}")
-    )
-    price_fig.add_trace(
-        go.Scatter(x=sma_slow.index, y=sma_slow, mode="lines", name=f"SMA {slow}")
-    )
-
-    # Buy/Sell markers
-    changes = sig.diff().fillna(0)
-    buys = df.index[changes > 0]
-    sells = df.index[changes < 0]
-    price_fig.add_trace(
-        go.Scatter(
-            x=buys,
-            y=df.loc[buys, "close"],
-            mode="markers",
-            marker_symbol="triangle-up",
-            marker_size=10,
-            name="Buy",
-        )
-    )
-    price_fig.add_trace(
-        go.Scatter(
-            x=sells,
-            y=df.loc[sells, "close"],
-            mode="markers",
-            marker_symbol="triangle-down",
-            marker_size=10,
-            name="Sell",
-        )
-    )
-
-    price_fig.update_layout(margin=dict(l=30, r=20, t=30, b=30), height=520)
-    apply_plotly_theme(price_fig)
-    st.plotly_chart(price_fig, use_container_width=True)
-
-    st.subheader("Equity curve")
-    eq_fig = go.Figure(go.Scatter(x=bt.index, y=bt["equity"], mode="lines", name="Equity"))
-    eq_fig.update_layout(margin=dict(l=30, r=20, t=30, b=30), height=320)
-    apply_plotly_theme(eq_fig)
-    st.plotly_chart(eq_fig, use_container_width=True)
-
-    # Metrics
-    st.subheader("Metrics")
-    mdf = pd.DataFrame([metrics]).T.rename(columns={0: "Value"})
-    st.dataframe(mdf.style.format({"Value": "{:.4f}"}), use_container_width=True)
-
-
-main()
-=======
-
-# signal helper
-try:
-    from quantboard.backtest import sma_crossover_signals as make_signal
-except Exception:
-    try:
-        from quantboard.strategies import signals_sma_crossover as make_signal  # legacy
-    except Exception:
-        make_signal = None
-
-# backtest runner
-try:
-    from quantboard.backtest import run_backtest
-except Exception:
-    run_backtest = None
-
-# optional SMA for overlays
-try:
-    from quantboard.indicators import sma
-except Exception:
-    sma = None
-
-st.set_page_config(page_title="Backtest — SMA", page_icon="🧪", layout="wide")
-st.title("Backtest — SMA crossover")
+def metrics(df: pd.DataFrame) -> dict:
+    eq = df["equity"].dropna()
+    bh = df["buy_hold"].dropna()
+    def cagr(series: pd.Series) -> float:
+        if series.empty: return np.nan
+        n_years = (series.index[-1] - series.index[0]).days / 365.25
+        return series.iloc[-1] ** (1 / max(n_years, 1e-9)) - 1
+    def max_dd(series: pd.Series) -> float:
+        peak = series.cummax()
+        dd = series / peak - 1
+        return dd.min()
+    def sharpe(rets: pd.Series) -> float:
+        if rets.std() == 0: return np.nan
+        return (rets.mean() / rets.std()) * np.sqrt(252)
+    return {
+        "CAGR Strategy": cagr(eq),
+        "CAGR Buy&Hold": cagr(bh),
+        "Max Drawdown Strat": max_dd(eq),
+        "Max Drawdown B&H": max_dd(bh),
+        "Sharpe Strat": sharpe(df["strategy_ret"].dropna()),
+        "Trades": int((df["signal"] != df["signal_prev"]).sum()),
+    }
 
 with st.sidebar:
-    st.header("Parameters")
-    ticker = st.text_input("Ticker", value="AAPL").strip().upper()
-    fast = st.number_input("Fast SMA", min_value=2, max_value=200, value=20, step=1)
-    slow = st.number_input("Slow SMA", min_value=5, max_value=400, value=50, step=1)
-    interval = st.selectbox("Interval", ["1d", "1h", "1wk"], index=0)
-    run_btn = st.button("Run", type="primary")
+    st.subheader("Parámetros")
+    ticker = st.text_input("Ticker", value="AAPL").upper().strip()
+    col1, col2 = st.columns(2)
+    default_end = dt.date.today()
+    default_start = default_end - dt.timedelta(days=365 * 5)
+    start = col1.date_input("Desde", value=default_start)
+    end = col2.date_input("Hasta", value=default_end)
+    fast = st.number_input("SMA rápida", min_value=3, max_value=100, value=20)
+    slow = st.number_input("SMA lenta", min_value=10, max_value=300, value=100)
+    fee_bp = st.number_input("Costo ida+vuelta (bp)", min_value=0.0, max_value=100.0, value=5.0, step=0.5)
 
-if not run_btn:
-    st.info("Set parameters on the sidebar and press **Run**.")
+if start >= end:
+    st.warning("La fecha 'Desde' debe ser anterior a 'Hasta'.")
+    st.stop()
+if fast >= slow:
+    st.warning("La SMA rápida debe ser menor que la lenta.")
     st.stop()
 
-if fast >= slow:
-    st.error("Fast SMA must be strictly less than Slow SMA.")
+with st.spinner("Descargando precios…"):
+    prices = load_prices(ticker, start, end)
+
+if prices.empty:
+    st.error("No se encontraron datos para ese ticker / rango.")
     st.stop()
 
-with st.spinner("Downloading data..."):
-    end = datetime.today().date()
-    start = (datetime.today() - timedelta(days=365)).date()
-    df = get_prices(ticker, start=start, end=end, interval=interval)
+df = compute_sma(prices, fast, slow)
+sig = generate_signals(df)
+bt = backtest_equity(df, sig, fee_bp=fee_bp)
+m = metrics(bt)
 
-if df.empty or "close" not in df.columns:
-    st.error("No data for the selected ticker/interval.")
-    st.stop()
+# --- Charts
+c1, c2 = st.columns(2)
+with c1:
+    st.subheader("Precio + SMAs")
+    fig = go.Figure()
+    fig.add_trace(go.Scatter(x=bt.index, y=bt["close"], name="Close"))
+    fig.add_trace(go.Scatter(x=bt.index, y=bt["sma_fast"], name=f"SMA {fast}"))
+    fig.add_trace(go.Scatter(x=bt.index, y=bt["sma_slow"], name=f"SMA {slow}"))
+    st.plotly_chart(fig, use_container_width=True)
+with c2:
+    st.subheader("Equity Curve (Strategy vs Buy&Hold)")
+    fig2 = go.Figure()
+    fig2.add_trace(go.Scatter(x=bt.index, y=bt["equity"], name="Strategy"))
+    fig2.add_trace(go.Scatter(x=bt.index, y=bt["buy_hold"], name="Buy&Hold"))
+    st.plotly_chart(fig2, use_container_width=True)
 
-close = pd.to_numeric(df["close"], errors="coerce").dropna()
-if close.empty:
-    st.error("No valid closing prices to compute signals.")
-    st.stop()
-
-if make_signal is None:
-    st.error("SMA crossover signal helper not found.")
-    st.stop()
-
-sig = make_signal(close, int(fast), int(slow))
-
-if run_backtest is None:
-    st.error("run_backtest() not found.")
-    st.stop()
-
-try:
-    bt, metrics = run_backtest(close, sig)
-except TypeError:
-    try:
-        bt, metrics = run_backtest(df, sig, fee_bps=0, slippage_bps=0, interval=interval)
-    except Exception as e:
-        st.exception(e)
-        st.stop()
-
-fig = go.Figure()
-if {"open", "high", "low", "close"}.issubset(df.columns):
-    fig.add_trace(go.Candlestick(x=df.index, open=df["open"], high=df["high"], low=df["low"], close=df["close"], name="OHLC"))
-else:
-    fig.add_trace(go.Scatter(x=close.index, y=close.values, mode="lines", name="Close"))
-
-if sma is not None:
-    fig.add_trace(go.Scatter(x=close.index, y=sma(close, int(fast))), name=f"SMA {fast}", mode="lines")
-    fig.add_trace(go.Scatter(x=close.index, y=sma(close, int(slow))), name=f"SMA {slow}", mode="lines")
-
-cross_up = sig.diff() == 1
-cross_dn = sig.diff() == -1
-fig.add_trace(go.Scatter(x=close.index[cross_up], y=close[cross_up], mode="markers",
-                         marker_symbol="triangle-up", marker_size=9, name="Buy"))
-fig.add_trace(go.Scatter(x=close.index[cross_dn], y=close[cross_dn], mode="markers",
-                         marker_symbol="triangle-down", marker_size=9, name="Sell"))
-fig.update_layout(margin=dict(l=40, r=20, t=40, b=40), height=520, title=f"{ticker} — SMA crossover")
-
-col1, col2 = st.columns([2, 1])
-with col1:
-    st.plotly_chart(fig, use_container_width=True)
-with col2:
-    st.subheader("Metrics")
-    mdf = pd.DataFrame([metrics]).T.rename(columns={0: "value"})
-    try:
-        st.dataframe(mdf.style.format("{:.4f}"), use_container_width=True)
-    except Exception:
-        st.dataframe(mdf, use_container_width=True)
-
-st.subheader("Equity curve")
-eq_fig = go.Figure(go.Scatter(x=bt.index, y=bt["equity"], mode="lines", name="Equity"))
-eq_fig.update_layout(margin=dict(l=40, r=20, t=40, b=40), height=380)
-st.plotly_chart(eq_fig, use_container_width=True)
->>>>>>> 6f732ec6
+st.divider()
+st.subheader("Métricas")
+colA, colB, colC = st.columns(3)
+colA.metric("CAGR Strategy", f"{m['CAGR Strategy']*100:,.2f}%")
+colA.metric("CAGR Buy&Hold", f"{m['CAGR Buy&Hold']*100:,.2f}%")
+colB.metric("Max DD Strategy", f"{m['Max Drawdown Strat']*100:,.2f}%")
+colB.metric("Max DD B&H", f"{m['Max Drawdown B&H']*100:,.2f}%")
+colC.metric("Sharpe Strategy", f"{m['Sharpe Strat']:.2f}")
+colC.metric("Trades", f"{m['Trades']}")