import datetime as dt
import numpy as np
import pandas as pd
import plotly.graph_objects as go
import streamlit as st

from quantboard.backtest import run_backtest
from quantboard.data import get_prices_cached
from quantboard.indicators import sma
from quantboard.plots import apply_plotly_theme
from quantboard.ui.state import get_param, set_param, shareable_link_button
from quantboard.ui.theme import apply_global_theme

try:
    from quantboard.strategies import signals_sma_crossover
except Exception:  # pragma: no cover - optional dependency guard
    signals_sma_crossover = None  # type: ignore[assignment]
import yfinance as yf

st.set_page_config(page_title="Backtest", page_icon="🧪", layout="wide")
st.title("🧪 Backtest — SMA Crossover")

@st.cache_data(show_spinner=False)
def load_prices(ticker: str, start: dt.date, end: dt.date) -> pd.DataFrame:
    df = yf.download(ticker, start=start, end=end, auto_adjust=True, progress=False)
    if df.empty:
        return df
    df = df[["Close"]].rename(columns={"Close": "close"}).dropna()
    df["ret"] = df["close"].pct_change().fillna(0.0)
    return df


def _clean_prices(df: pd.DataFrame) -> pd.DataFrame | None:
    price_cols = ["open", "high", "low", "close", "volume"]
    numeric = {col: pd.to_numeric(df.get(col), errors="coerce") for col in price_cols if col in df}
    clean = df.assign(**numeric).dropna(subset=["close"])
    if clean.empty:
        st.error("No price data available after cleaning.")
        return None
    return clean


def _run_signals(close: pd.Series, fast: int, slow: int) -> pd.Series:
    if signals_sma_crossover is not None:
        sig, _ = signals_sma_crossover(close, fast=fast, slow=slow)
        return sig

    sma_fast = sma(close, fast)
    sma_slow = sma(close, slow)
    cross_up = (sma_fast > sma_slow) & (sma_fast.shift(1) <= sma_slow.shift(1))
    cross_dn = (sma_fast < sma_slow) & (sma_fast.shift(1) >= sma_slow.shift(1))
    sig = pd.Series(0.0, index=close.index)
    sig = sig.where(~cross_up, 1.0)
    sig = sig.where(~cross_dn, -1.0)
    return sig.replace(0, pd.NA).ffill().fillna(0.0)


def _clean_prices(df: pd.DataFrame) -> pd.DataFrame | None:
    price_cols = ["open", "high", "low", "close", "volume"]
    numeric = {col: pd.to_numeric(df.get(col), errors="coerce") for col in price_cols if col in df}
    clean = df.assign(**numeric).dropna(subset=["close"])
    if clean.empty:
        st.error("No price data available after cleaning.")
        return None
    return clean


def _run_signals(close: pd.Series, fast: int, slow: int) -> pd.Series:
    if signals_sma_crossover is not None:
        sig, _ = signals_sma_crossover(close, fast=fast, slow=slow)
        return sig

    sma_fast = sma(close, fast)
    sma_slow = sma(close, slow)
    cross_up = (sma_fast > sma_slow) & (sma_fast.shift(1) <= sma_slow.shift(1))
    cross_dn = (sma_fast < sma_slow) & (sma_fast.shift(1) >= sma_slow.shift(1))
    sig = pd.Series(0.0, index=close.index)
    sig = sig.where(~cross_up, 1.0)
    sig = sig.where(~cross_dn, -1.0)
    return sig.replace(0, pd.NA).ffill().fillna(0.0)


def _clean_prices(df: pd.DataFrame) -> pd.DataFrame | None:
    price_cols = ["open", "high", "low", "close", "volume"]
    numeric = {col: pd.to_numeric(df.get(col), errors="coerce") for col in price_cols if col in df}
    clean = df.assign(**numeric).dropna(subset=["close"])
    if clean.empty:
        st.error("No price data available after cleaning.")
        return None
    return clean


def _run_signals(close: pd.Series, fast: int, slow: int) -> pd.Series:
    if signals_sma_crossover is not None:
        sig, _ = signals_sma_crossover(close, fast=fast, slow=slow)
        return sig

    sma_fast = sma(close, fast)
    sma_slow = sma(close, slow)
    cross_up = (sma_fast > sma_slow) & (sma_fast.shift(1) <= sma_slow.shift(1))
    cross_dn = (sma_fast < sma_slow) & (sma_fast.shift(1) >= sma_slow.shift(1))
    sig = pd.Series(0.0, index=close.index)
    sig = sig.where(~cross_up, 1.0)
    sig = sig.where(~cross_dn, -1.0)
    return sig.replace(0, pd.NA).ffill().fillna(0.0)


def _clean_prices(df: pd.DataFrame) -> pd.DataFrame | None:
    price_cols = ["open", "high", "low", "close", "volume"]
    numeric = {col: pd.to_numeric(df.get(col), errors="coerce") for col in price_cols if col in df}
    clean = df.assign(**numeric).dropna(subset=["close"])
    if clean.empty:
        st.error("No price data available after cleaning.")
        return None
    return clean


def _run_signals(close: pd.Series, fast: int, slow: int) -> pd.Series:
    if signals_sma_crossover is not None:
        sig, _ = signals_sma_crossover(close, fast=fast, slow=slow)
        return sig

    sma_fast = sma(close, fast)
    sma_slow = sma(close, slow)
    cross_up = (sma_fast > sma_slow) & (sma_fast.shift(1) <= sma_slow.shift(1))
    cross_dn = (sma_fast < sma_slow) & (sma_fast.shift(1) >= sma_slow.shift(1))
    sig = pd.Series(0.0, index=close.index)
    sig = sig.where(~cross_up, 1.0)
    sig = sig.where(~cross_dn, -1.0)
    return sig.replace(0, pd.NA).ffill().fillna(0.0)


def main() -> None:
    st.title("Backtest — SMA crossover")

    shareable_link_button()

    today = date.today()
    default_start = today - timedelta(days=365 * 2)

    ticker_default = str(get_param("ticker", "AAPL")).strip().upper() or "AAPL"
    end_default = get_param("bt_end", today)
    start_default = get_param("bt_start", default_start)
    interval_options = ["1d", "1h", "1wk", "1m"]
    interval_default = str(get_param("interval", "1d"))
    if interval_default not in interval_options:
        interval_default = "1d"
    fast_default = int(get_param("fast", 20))
    slow_default = int(get_param("slow", 50))
    fee_default = int(get_param("fee_bps", 0))
    slip_default = int(get_param("slippage_bps", 0))

    fast_default = max(5, min(200, fast_default))
    slow_default = max(10, min(400, slow_default))
    fee_default = max(0, min(50, fee_default))
    slip_default = max(0, min(50, slip_default))

    with st.sidebar:
        st.header("Parameters")
        with st.form("backtest_form"):
            ticker = st.text_input("Ticker", value=ticker_default).strip().upper()
            end = st.date_input("To", value=end_default)
            start = st.date_input("From", value=start_default)
            interval = st.selectbox("Interval", interval_options, index=interval_options.index(interval_default))
            fast = st.number_input("Fast SMA", 5, 200, int(fast_default), step=1)
            slow = st.number_input("Slow SMA", 10, 400, int(slow_default), step=1)
            fee_bps = st.number_input("Fees (bps)", 0, 50, int(fee_default), step=1)
            slip_bps = st.number_input("Slippage (bps)", 0, 50, int(slip_default), step=1)
            submitted = st.form_submit_button("Run backtest", type="primary")
<<<<<<< HEAD

    set_param("ticker", ticker or None)
    set_param("bt_end", end)
    set_param("bt_start", start)
    set_param("interval", interval)
    set_param("fast", int(fast))
    set_param("slow", int(slow))
    set_param("fee_bps", int(fee_bps))
    set_param("slippage_bps", int(slip_bps))
=======
>>>>>>> 0389c663

    st.info("Configure the sidebar parameters and run the backtest.")

    if not submitted:
        return

<<<<<<< HEAD
=======
    set_param("ticker", ticker or None)
    set_param("bt_end", end)
    set_param("bt_start", start)
    set_param("interval", interval)
    set_param("fast", int(fast))
    set_param("slow", int(slow))
    set_param("fee_bps", int(fee_bps))
    set_param("slippage_bps", int(slip_bps))

>>>>>>> 0389c663
    if fast >= slow:
        st.error("Fast SMA must be smaller than Slow SMA.")
        return

    with st.spinner("Fetching data..."):
        df = get_prices_cached(ticker, start=start, end=end, interval=interval)

    df = _validate_prices(df)
    if df is None:
        return

    df = _clean_prices(df)
    if df is None:
        return

    signals = _run_signals(df["close"], fast=int(fast), slow=int(slow))

    bt, metrics = run_backtest(
        df,
        signals=signals,
        fee_bps=int(fee_bps),
        slippage_bps=int(slip_bps),
        interval=interval,
    )

    st.subheader("Price and SMAs")
    sma_fast = sma(df["close"], int(fast))
    sma_slow = sma(df["close"], int(slow))

    price_fig = go.Figure()
    price_fig.add_candlestick(
        x=df.index,
        open=df.get("open", df["close"]),
        high=df.get("high", df["close"]),
        low=df.get("low", df["close"]),
        close=df["close"],
        name="ohlc",
    )
    price_fig.add_trace(
        go.Scatter(x=sma_fast.index, y=sma_fast, mode="lines", name=f"SMA {int(fast)}"),
    )
    price_fig.add_trace(
        go.Scatter(x=sma_slow.index, y=sma_slow, mode="lines", name=f"SMA {int(slow)}"),
    )

    changes = signals.diff().fillna(0)
    buys = df.index[changes > 0]
    sells = df.index[changes < 0]
    price_fig.add_trace(
        go.Scatter(
            x=buys,
            y=df.loc[buys, "close"],
            mode="markers",
            marker_symbol="triangle-up",
            marker_size=10,
            name="Buy",
        ),
    )
    price_fig.add_trace(
        go.Scatter(
            x=sells,
            y=df.loc[sells, "close"],
            mode="markers",
            marker_symbol="triangle-down",
            marker_size=10,
            name="Sell",
        ),
    )

    price_fig.update_layout(margin=dict(l=30, r=20, t=30, b=30), height=520)
    apply_plotly_theme(price_fig)
    st.plotly_chart(price_fig, use_container_width=True)

    st.subheader("Equity curve")
    eq_fig = go.Figure(go.Scatter(x=bt.index, y=bt["equity"], mode="lines", name="Equity"))
    eq_fig.update_layout(margin=dict(l=30, r=20, t=30, b=30), height=320)
    apply_plotly_theme(eq_fig)
    st.plotly_chart(eq_fig, use_container_width=True)

    st.subheader("Metrics")
    metrics_order = [
        "CAGR",
        "Sharpe",
        "Sortino",
        "Max Drawdown",
        "Win rate",
        "Avg trade return",
        "Exposure (%)",
        "Trades count",
    ]
    percent_metrics = {
        "CAGR",
        "Max Drawdown",
        "Win rate",
        "Avg trade return",
        "Exposure (%)",
    }
    ratio_metrics = {"Sharpe", "Sortino"}

    metrics_rows = []
    for key in metrics_order:
        value = metrics.get(key, 0.0)
        if key == "Trades count":
            display = f"{int(value)}"
        elif key in percent_metrics:
            display = f"{value:.2%}"
        elif key in ratio_metrics:
            display = f"{value:.2f}"
        else:
            display = f"{value:.4f}"
        metrics_rows.append({"Metric": key, "Value": display})

    metrics_df = pd.DataFrame(metrics_rows).set_index("Metric")
    st.dataframe(metrics_df, use_container_width=True)
<<<<<<< HEAD
=======


main()
def add_smas(df: pd.DataFrame, fast: int, slow: int) -> pd.DataFrame:
    out = df.copy()
    out["sma_fast"] = out["close"].rolling(fast, min_periods=fast).mean()
    out["sma_slow"] = out["close"].rolling(slow, min_periods=slow).mean()
    return out

def signals(df: pd.DataFrame) -> pd.Series:
    return (df["sma_fast"] > df["sma_slow"]).astype(int)

def backtest(df: pd.DataFrame, sig: pd.Series, fee_bp: float = 5.0) -> pd.DataFrame:
    out = df.copy()
    out["signal"] = sig
    out["signal_prev"] = out["signal"].shift(1).fillna(0)
    out["str_ret"] = out["ret"] * out["signal_prev"]
    fee = (out["signal"] != out["signal_prev"]).astype(int) * (fee_bp / 10000.0)
    out["str_ret"] -= fee
    out["equity"] = (1 + out["str_ret"]).cumprod()
    out["buy_hold"] = (1 + out["ret"]).cumprod()
    return out

def cagr(series: pd.Series) -> float:
    if series.empty: return np.nan
    years = (series.index[-1] - series.index[0]).days / 365.25
    return series.iloc[-1] ** (1/max(years, 1e-9)) - 1

def max_dd(series: pd.Series) -> float:
    peak = series.cummax()
    dd = series/peak - 1
    return float(dd.min())

def sharpe(returns: pd.Series) -> float:
    r = returns.dropna()
    if r.std() == 0: return np.nan
    return (r.mean()/r.std()) * np.sqrt(252)

# ------- UI -------
with st.sidebar:
    st.subheader("Parámetros")
    ticker = st.text_input("Ticker", "AAPL").strip().upper()
    col1, col2 = st.columns(2)
    end = col2.date_input("Hasta", value=dt.date.today())
    start = col1.date_input("Desde", value=end - dt.timedelta(days=365*5))
    fast = st.number_input("SMA rápida", 3, 100, 20)
    slow = st.number_input("SMA lenta", 10, 300, 100)
    fee_bp = st.number_input("Costo ida+vuelta (bp)", 0.0, 100.0, 5.0, step=0.5)

if start >= end:
    st.warning("La fecha 'Desde' debe ser anterior a 'Hasta'.")
    st.stop()
if fast >= slow:
    st.warning("La SMA rápida debe ser menor que la lenta.")
    st.stop()

with st.spinner("Descargando precios…"):
    px_df = load_prices(ticker, start, end)
if px_df.empty:
    st.error("No hay datos para ese ticker/rango.")
    st.stop()

df = add_smas(px_df, fast, slow)
sig = signals(df)
bt = backtest(df, sig, fee_bp)

# ------- Charts -------
c1, c2 = st.columns(2)
with c1:
    st.subheader("Precio + SMAs")
    fig = go.Figure()
    fig.add_trace(go.Scatter(x=bt.index, y=bt["close"], name="Close"))
    fig.add_trace(go.Scatter(x=bt.index, y=bt["sma_fast"], name=f"SMA {fast}"))
    fig.add_trace(go.Scatter(x=bt.index, y=bt["sma_slow"], name=f"SMA {slow}"))
    st.plotly_chart(fig, use_container_width=True)
>>>>>>> 0389c663

with c2:
    st.subheader("Equity Curve (Strategy vs Buy&Hold)")
    fig2 = go.Figure()
    fig2.add_trace(go.Scatter(x=bt.index, y=bt["equity"], name="Strategy"))
    fig2.add_trace(go.Scatter(x=bt.index, y=bt["buy_hold"], name="Buy&Hold"))
    st.plotly_chart(fig2, use_container_width=True)

# ------- Métricas -------
st.divider()
st.subheader("Métricas")
colA, colB, colC = st.columns(3)
colA.metric("CAGR Strategy", f"{cagr(bt['equity'])*100:,.2f}%")
colA.metric("CAGR Buy&Hold", f"{cagr(bt['buy_hold'])*100:,.2f}%")
colB.metric("Max DD Strategy", f"{max_dd(bt['equity'])*100:,.2f}%")
colB.metric("Max DD B&H", f"{max_dd(bt['buy_hold'])*100:,.2f}%")
colC.metric("Sharpe Strategy", f"{sharpe(bt['str_ret']):.2f}")
colC.metric("Trades", int((bt['signal'] != bt['signal_prev']).sum()))<|MERGE_RESOLUTION|>--- conflicted
+++ resolved
@@ -167,8 +167,7 @@
             fee_bps = st.number_input("Fees (bps)", 0, 50, int(fee_default), step=1)
             slip_bps = st.number_input("Slippage (bps)", 0, 50, int(slip_default), step=1)
             submitted = st.form_submit_button("Run backtest", type="primary")
-<<<<<<< HEAD
-
+           
     set_param("ticker", ticker or None)
     set_param("bt_end", end)
     set_param("bt_start", start)
@@ -177,26 +176,19 @@
     set_param("slow", int(slow))
     set_param("fee_bps", int(fee_bps))
     set_param("slippage_bps", int(slip_bps))
-=======
->>>>>>> 0389c663
 
     st.info("Configure the sidebar parameters and run the backtest.")
 
     if not submitted:
         return
 
-<<<<<<< HEAD
-=======
-    set_param("ticker", ticker or None)
-    set_param("bt_end", end)
-    set_param("bt_start", start)
-    set_param("interval", interval)
-    set_param("fast", int(fast))
-    set_param("slow", int(slow))
-    set_param("fee_bps", int(fee_bps))
-    set_param("slippage_bps", int(slip_bps))
-
->>>>>>> 0389c663
+    if fast >= slow:
+        st.error("Fast SMA must be smaller than Slow SMA.")
+        return
+
+    with st.spinner("Fetching data..."):
+        df = _load_prices(ticker, start=start, end=end)
+
     if fast >= slow:
         st.error("Fast SMA must be smaller than Slow SMA.")
         return
@@ -311,8 +303,6 @@
 
     metrics_df = pd.DataFrame(metrics_rows).set_index("Metric")
     st.dataframe(metrics_df, use_container_width=True)
-<<<<<<< HEAD
-=======
 
 
 main()
@@ -388,7 +378,6 @@
     fig.add_trace(go.Scatter(x=bt.index, y=bt["sma_fast"], name=f"SMA {fast}"))
     fig.add_trace(go.Scatter(x=bt.index, y=bt["sma_slow"], name=f"SMA {slow}"))
     st.plotly_chart(fig, use_container_width=True)
->>>>>>> 0389c663
 
 with c2:
     st.subheader("Equity Curve (Strategy vs Buy&Hold)")
