import datetime as dt
import numpy as np
import pandas as pd
import plotly.graph_objects as go
import streamlit as st

from quantboard.backtest import run_backtest
from quantboard.data import get_prices_cached
from quantboard.indicators import sma
from quantboard.plots import apply_plotly_theme
from quantboard.ui.state import get_param, set_param, shareable_link_button
from quantboard.ui.theme import apply_global_theme

try:
    from quantboard.strategies import signals_sma_crossover
except Exception:  # pragma: no cover - optional dependency guard
    signals_sma_crossover = None  # type: ignore[assignment]
import yfinance as yf

st.set_page_config(page_title="Backtest", page_icon="🧪", layout="wide")
st.title("🧪 Backtest — SMA Crossover")

@st.cache_data(show_spinner=False)
def load_prices(ticker: str, start: dt.date, end: dt.date) -> pd.DataFrame:
    df = yf.download(ticker, start=start, end=end, auto_adjust=True, progress=False)
    if df.empty:
        return df
    df = df[["Close"]].rename(columns={"Close": "close"}).dropna()
    df["ret"] = df["close"].pct_change().fillna(0.0)
    return df


def _clean_prices(df: pd.DataFrame) -> pd.DataFrame | None:
    price_cols = ["open", "high", "low", "close", "volume"]
    numeric = {col: pd.to_numeric(df.get(col), errors="coerce") for col in price_cols if col in df}
    clean = df.assign(**numeric).dropna(subset=["close"])
    if clean.empty:
        st.error("No price data available after cleaning.")
        return None
    return clean


def _run_signals(close: pd.Series, fast: int, slow: int) -> pd.Series:
    if signals_sma_crossover is not None:
        sig, _ = signals_sma_crossover(close, fast=fast, slow=slow)
        return sig

    sma_fast = sma(close, fast)
    sma_slow = sma(close, slow)
    cross_up = (sma_fast > sma_slow) & (sma_fast.shift(1) <= sma_slow.shift(1))
    cross_dn = (sma_fast < sma_slow) & (sma_fast.shift(1) >= sma_slow.shift(1))
    sig = pd.Series(0.0, index=close.index)
    sig = sig.where(~cross_up, 1.0)
    sig = sig.where(~cross_dn, -1.0)
    return sig.replace(0, pd.NA).ffill().fillna(0.0)


def _clean_prices(df: pd.DataFrame) -> pd.DataFrame | None:
    price_cols = ["open", "high", "low", "close", "volume"]
    numeric = {col: pd.to_numeric(df.get(col), errors="coerce") for col in price_cols if col in df}
    clean = df.assign(**numeric).dropna(subset=["close"])
    if clean.empty:
        st.error("No price data available after cleaning.")
        return None
    return clean


def _run_signals(close: pd.Series, fast: int, slow: int) -> pd.Series:
    if signals_sma_crossover is not None:
        sig, _ = signals_sma_crossover(close, fast=fast, slow=slow)
        return sig

    sma_fast = sma(close, fast)
    sma_slow = sma(close, slow)
    cross_up = (sma_fast > sma_slow) & (sma_fast.shift(1) <= sma_slow.shift(1))
    cross_dn = (sma_fast < sma_slow) & (sma_fast.shift(1) >= sma_slow.shift(1))
    sig = pd.Series(0.0, index=close.index)
    sig = sig.where(~cross_up, 1.0)
    sig = sig.where(~cross_dn, -1.0)
    return sig.replace(0, pd.NA).ffill().fillna(0.0)


def main() -> None:
    st.title("Backtest — SMA crossover")

    shareable_link_button()

    today = date.today()
    default_start = today - timedelta(days=365 * 2)

    ticker_default = str(get_param("ticker", "AAPL")).strip().upper() or "AAPL"
    end_default = get_param("bt_end", today)
    start_default = get_param("bt_start", default_start)
    interval_options = ["1d", "1h", "1wk", "1m"]
    interval_default = str(get_param("interval", "1d"))
    if interval_default not in interval_options:
        interval_default = "1d"
    fast_default = int(get_param("fast", 20))
    slow_default = int(get_param("slow", 50))
    fee_default = int(get_param("fee_bps", 0))
    slip_default = int(get_param("slippage_bps", 0))

    fast_default = max(5, min(200, fast_default))
    slow_default = max(10, min(400, slow_default))
    fee_default = max(0, min(50, fee_default))
    slip_default = max(0, min(50, slip_default))

    with st.sidebar:
        st.header("Parameters")
        with st.form("backtest_form"):
<<<<<<< HEAD
            ticker = st.text_input("Ticker", value=ticker_default).strip().upper()
            end = st.date_input("To", value=end_default)
            start = st.date_input("From", value=start_default)
            interval = st.selectbox("Interval", interval_options, index=interval_options.index(interval_default))
            fast = st.number_input("Fast SMA", 5, 200, int(fast_default), step=1)
            slow = st.number_input("Slow SMA", 10, 400, int(slow_default), step=1)
            fee_bps = st.number_input("Fees (bps)", 0, 50, int(fee_default), step=1)
            slip_bps = st.number_input("Slippage (bps)", 0, 50, int(slip_default), step=1)
=======
            ticker = st.text_input("Ticker", value="AAPL").strip().upper()
            end = st.date_input("To", value=date.today())
            start = st.date_input("From", value=date.today() - timedelta(days=365 * 2))
            interval = st.selectbox("Interval", ["1d", "1h", "1wk", "1m"], index=0)
            fast = st.number_input("Fast SMA", 5, 200, 20, step=1)
            slow = st.number_input("Slow SMA", 10, 400, 50, step=1)
            fee_bps = st.number_input("Fees (bps)", 0, 50, 0, step=1)
            slip_bps = st.number_input("Slippage (bps)", 0, 50, 0, step=1)
>>>>>>> f24c4195
            submitted = st.form_submit_button("Run backtest", type="primary")

    st.info("Configure the sidebar parameters and run the backtest.")

    if not submitted:
        return

<<<<<<< HEAD
    set_param("ticker", ticker or None)
    set_param("bt_end", end)
    set_param("bt_start", start)
    set_param("interval", interval)
    set_param("fast", int(fast))
    set_param("slow", int(slow))
    set_param("fee_bps", int(fee_bps))
    set_param("slippage_bps", int(slip_bps))

=======
>>>>>>> f24c4195
    if fast >= slow:
        st.error("Fast SMA must be smaller than Slow SMA.")
        return

    with st.spinner("Fetching data..."):
        df = get_prices_cached(ticker, start=start, end=end, interval=interval)

    df = _validate_prices(df)
    if df is None:
        return

    df = _clean_prices(df)
    if df is None:
        return

    signals = _run_signals(df["close"], fast=int(fast), slow=int(slow))

    bt, metrics = run_backtest(
        df,
        signals=signals,
        fee_bps=int(fee_bps),
        slippage_bps=int(slip_bps),
        interval=interval,
    )

    st.subheader("Price and SMAs")
    sma_fast = sma(df["close"], int(fast))
    sma_slow = sma(df["close"], int(slow))

    price_fig = go.Figure()
    price_fig.add_candlestick(
        x=df.index,
        open=df.get("open", df["close"]),
        high=df.get("high", df["close"]),
        low=df.get("low", df["close"]),
        close=df["close"],
        name="ohlc",
    )
    price_fig.add_trace(
        go.Scatter(x=sma_fast.index, y=sma_fast, mode="lines", name=f"SMA {int(fast)}"),
    )
    price_fig.add_trace(
        go.Scatter(x=sma_slow.index, y=sma_slow, mode="lines", name=f"SMA {int(slow)}"),
    )

    changes = signals.diff().fillna(0)
    buys = df.index[changes > 0]
    sells = df.index[changes < 0]
    price_fig.add_trace(
        go.Scatter(
            x=buys,
            y=df.loc[buys, "close"],
            mode="markers",
            marker_symbol="triangle-up",
            marker_size=10,
            name="Buy",
        ),
    )
    price_fig.add_trace(
        go.Scatter(
            x=sells,
            y=df.loc[sells, "close"],
            mode="markers",
            marker_symbol="triangle-down",
            marker_size=10,
            name="Sell",
        ),
    )

    price_fig.update_layout(margin=dict(l=30, r=20, t=30, b=30), height=520)
    apply_plotly_theme(price_fig)
    st.plotly_chart(price_fig, use_container_width=True)

    st.subheader("Equity curve")
    eq_fig = go.Figure(go.Scatter(x=bt.index, y=bt["equity"], mode="lines", name="Equity"))
    eq_fig.update_layout(margin=dict(l=30, r=20, t=30, b=30), height=320)
    apply_plotly_theme(eq_fig)
    st.plotly_chart(eq_fig, use_container_width=True)

    st.subheader("Metrics")
    metrics_order = [
        "CAGR",
        "Sharpe",
        "Sortino",
        "Max Drawdown",
        "Win rate",
        "Avg trade return",
        "Exposure (%)",
        "Trades count",
    ]
    percent_metrics = {
        "CAGR",
        "Max Drawdown",
        "Win rate",
        "Avg trade return",
        "Exposure (%)",
    }
    ratio_metrics = {"Sharpe", "Sortino"}

    metrics_rows = []
    for key in metrics_order:
        value = metrics.get(key, 0.0)
        if key == "Trades count":
            display = f"{int(value)}"
        elif key in percent_metrics:
            display = f"{value:.2%}"
        elif key in ratio_metrics:
            display = f"{value:.2f}"
        else:
            display = f"{value:.4f}"
        metrics_rows.append({"Metric": key, "Value": display})

    metrics_df = pd.DataFrame(metrics_rows).set_index("Metric")
    st.dataframe(metrics_df, use_container_width=True)
<<<<<<< HEAD
=======


main()
def add_smas(df: pd.DataFrame, fast: int, slow: int) -> pd.DataFrame:
    out = df.copy()
    out["sma_fast"] = out["close"].rolling(fast, min_periods=fast).mean()
    out["sma_slow"] = out["close"].rolling(slow, min_periods=slow).mean()
    return out

def signals(df: pd.DataFrame) -> pd.Series:
    return (df["sma_fast"] > df["sma_slow"]).astype(int)

def backtest(df: pd.DataFrame, sig: pd.Series, fee_bp: float = 5.0) -> pd.DataFrame:
    out = df.copy()
    out["signal"] = sig
    out["signal_prev"] = out["signal"].shift(1).fillna(0)
    out["str_ret"] = out["ret"] * out["signal_prev"]
    fee = (out["signal"] != out["signal_prev"]).astype(int) * (fee_bp / 10000.0)
    out["str_ret"] -= fee
    out["equity"] = (1 + out["str_ret"]).cumprod()
    out["buy_hold"] = (1 + out["ret"]).cumprod()
    return out

def cagr(series: pd.Series) -> float:
    if series.empty: return np.nan
    years = (series.index[-1] - series.index[0]).days / 365.25
    return series.iloc[-1] ** (1/max(years, 1e-9)) - 1

def max_dd(series: pd.Series) -> float:
    peak = series.cummax()
    dd = series/peak - 1
    return float(dd.min())

def sharpe(returns: pd.Series) -> float:
    r = returns.dropna()
    if r.std() == 0: return np.nan
    return (r.mean()/r.std()) * np.sqrt(252)

# ------- UI -------
with st.sidebar:
    st.subheader("Parámetros")
    ticker = st.text_input("Ticker", "AAPL").strip().upper()
    col1, col2 = st.columns(2)
    end = col2.date_input("Hasta", value=dt.date.today())
    start = col1.date_input("Desde", value=end - dt.timedelta(days=365*5))
    fast = st.number_input("SMA rápida", 3, 100, 20)
    slow = st.number_input("SMA lenta", 10, 300, 100)
    fee_bp = st.number_input("Costo ida+vuelta (bp)", 0.0, 100.0, 5.0, step=0.5)

if start >= end:
    st.warning("La fecha 'Desde' debe ser anterior a 'Hasta'.")
    st.stop()
if fast >= slow:
    st.warning("La SMA rápida debe ser menor que la lenta.")
    st.stop()

with st.spinner("Descargando precios…"):
    px_df = load_prices(ticker, start, end)
if px_df.empty:
    st.error("No hay datos para ese ticker/rango.")
    st.stop()

df = add_smas(px_df, fast, slow)
sig = signals(df)
bt = backtest(df, sig, fee_bp)

# ------- Charts -------
c1, c2 = st.columns(2)
with c1:
    st.subheader("Precio + SMAs")
    fig = go.Figure()
    fig.add_trace(go.Scatter(x=bt.index, y=bt["close"], name="Close"))
    fig.add_trace(go.Scatter(x=bt.index, y=bt["sma_fast"], name=f"SMA {fast}"))
    fig.add_trace(go.Scatter(x=bt.index, y=bt["sma_slow"], name=f"SMA {slow}"))
    st.plotly_chart(fig, use_container_width=True)
>>>>>>> f24c4195

with c2:
    st.subheader("Equity Curve (Strategy vs Buy&Hold)")
    fig2 = go.Figure()
    fig2.add_trace(go.Scatter(x=bt.index, y=bt["equity"], name="Strategy"))
    fig2.add_trace(go.Scatter(x=bt.index, y=bt["buy_hold"], name="Buy&Hold"))
    st.plotly_chart(fig2, use_container_width=True)

# ------- Métricas -------
st.divider()
st.subheader("Métricas")
colA, colB, colC = st.columns(3)
colA.metric("CAGR Strategy", f"{cagr(bt['equity'])*100:,.2f}%")
colA.metric("CAGR Buy&Hold", f"{cagr(bt['buy_hold'])*100:,.2f}%")
colB.metric("Max DD Strategy", f"{max_dd(bt['equity'])*100:,.2f}%")
colB.metric("Max DD B&H", f"{max_dd(bt['buy_hold'])*100:,.2f}%")
colC.metric("Sharpe Strategy", f"{sharpe(bt['str_ret']):.2f}")
colC.metric("Trades", int((bt['signal'] != bt['signal_prev']).sum()))<|MERGE_RESOLUTION|>--- conflicted
+++ resolved
@@ -108,7 +108,6 @@
     with st.sidebar:
         st.header("Parameters")
         with st.form("backtest_form"):
-<<<<<<< HEAD
             ticker = st.text_input("Ticker", value=ticker_default).strip().upper()
             end = st.date_input("To", value=end_default)
             start = st.date_input("From", value=start_default)
@@ -117,16 +116,6 @@
             slow = st.number_input("Slow SMA", 10, 400, int(slow_default), step=1)
             fee_bps = st.number_input("Fees (bps)", 0, 50, int(fee_default), step=1)
             slip_bps = st.number_input("Slippage (bps)", 0, 50, int(slip_default), step=1)
-=======
-            ticker = st.text_input("Ticker", value="AAPL").strip().upper()
-            end = st.date_input("To", value=date.today())
-            start = st.date_input("From", value=date.today() - timedelta(days=365 * 2))
-            interval = st.selectbox("Interval", ["1d", "1h", "1wk", "1m"], index=0)
-            fast = st.number_input("Fast SMA", 5, 200, 20, step=1)
-            slow = st.number_input("Slow SMA", 10, 400, 50, step=1)
-            fee_bps = st.number_input("Fees (bps)", 0, 50, 0, step=1)
-            slip_bps = st.number_input("Slippage (bps)", 0, 50, 0, step=1)
->>>>>>> f24c4195
             submitted = st.form_submit_button("Run backtest", type="primary")
 
     st.info("Configure the sidebar parameters and run the backtest.")
@@ -134,7 +123,6 @@
     if not submitted:
         return
 
-<<<<<<< HEAD
     set_param("ticker", ticker or None)
     set_param("bt_end", end)
     set_param("bt_start", start)
@@ -144,8 +132,6 @@
     set_param("fee_bps", int(fee_bps))
     set_param("slippage_bps", int(slip_bps))
 
-=======
->>>>>>> f24c4195
     if fast >= slow:
         st.error("Fast SMA must be smaller than Slow SMA.")
         return
@@ -260,8 +246,6 @@
 
     metrics_df = pd.DataFrame(metrics_rows).set_index("Metric")
     st.dataframe(metrics_df, use_container_width=True)
-<<<<<<< HEAD
-=======
 
 
 main()
@@ -337,7 +321,6 @@
     fig.add_trace(go.Scatter(x=bt.index, y=bt["sma_fast"], name=f"SMA {fast}"))
     fig.add_trace(go.Scatter(x=bt.index, y=bt["sma_slow"], name=f"SMA {slow}"))
     st.plotly_chart(fig, use_container_width=True)
->>>>>>> f24c4195
 
 with c2:
     st.subheader("Equity Curve (Strategy vs Buy&Hold)")
