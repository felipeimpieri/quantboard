--- conflicted
+++ resolved
@@ -271,8 +271,6 @@
 
     metrics_df = pd.DataFrame(metrics_rows).set_index("Metric")
     st.dataframe(metrics_df, use_container_width=True)
-<<<<<<< HEAD
-=======
 
 
 main()
@@ -348,7 +346,6 @@
     fig.add_trace(go.Scatter(x=bt.index, y=bt["sma_fast"], name=f"SMA {fast}"))
     fig.add_trace(go.Scatter(x=bt.index, y=bt["sma_slow"], name=f"SMA {slow}"))
     st.plotly_chart(fig, use_container_width=True)
->>>>>>> c459d001
 
 with c2:
     st.subheader("Equity Curve (Strategy vs Buy&Hold)")
