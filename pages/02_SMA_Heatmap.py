--- conflicted
+++ resolved
@@ -176,7 +176,6 @@
     f_best, s_best = map(int, stacked.idxmax())
     st.success(f"Best combo: **Fast SMA {f_best} / Slow SMA {s_best}**")
 
-<<<<<<< HEAD
     top_df = (
         stacked.sort_values(ascending=False)
         .head(10)
@@ -208,8 +207,6 @@
             except Exception:  # pragma: no cover - depends on Streamlit runtime
                 st.info("Open Backtest from the menu; the parameters were set.")
 
-=======
->>>>>>> a942ac52
     if st.button("Use in Home"):
         st.query_params["ticker"] = ticker
         try:
