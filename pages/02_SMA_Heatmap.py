"""SMA heatmap optimisation page."""
from __future__ import annotations

from datetime import date, timedelta

import datetime as dt
import numpy as np
import pandas as pd
import plotly.express as px
import streamlit as st
import yfinance as yf

st.set_page_config(page_title="SMA Heatmap", page_icon="📈", layout="wide")
st.title("📈 SMA Heatmap")

@st.cache_data(show_spinner=False)
def load_prices(ticker: str, start: dt.date, end: dt.date) -> pd.DataFrame:
    df = yf.download(ticker, start=start, end=end, auto_adjust=True, progress=False)
    if df.empty:
        return df
    df = df[["Close"]].rename(columns={"Close": "close"}).dropna()
    return df

def fwd_return(close: pd.Series, horizon: int) -> pd.Series:
    return close.shift(-horizon) / close - 1

def build_stats(df: pd.DataFrame, windows: list[int], horizon: int) -> pd.DataFrame:
    out = []
    fr = fwd_return(df["close"], horizon)
    for w in windows:
        sma = df["close"].rolling(w, min_periods=w).mean()
        above = fr[(df["close"] > sma)]
        below = fr[(df["close"] <= sma)]
        out.append({
            "window": w,
            "ret_above": float(np.nanmean(above)),
            "ret_below": float(np.nanmean(below)),
        })
    return pd.DataFrame(out)

# ------- UI -------
with st.sidebar:
    st.subheader("Parámetros")
    ticker = st.text_input("Ticker", "AAPL").strip().upper()
    col1, col2 = st.columns(2)
    end = col2.date_input("Hasta", value=dt.date.today())
    start = col1.date_input("Desde", value=end - dt.timedelta(days=365*2))
    w_min, w_max = st.slider("SMA (min–max)", 5, 200, (10, 100))
    step = st.number_input("Paso", 1, 20, 5)
    horizon = st.number_input("Horizonte (días)", 1, 60, 10)

if start >= end:
    st.warning("La fecha 'Desde' debe ser anterior a 'Hasta'.")
    st.stop()

windows = list(range(w_min, w_max + 1, step))

with st.spinner("Descargando precios…"):
    prices = load_prices(ticker, start, end)
if prices.empty:
    st.error("No hay datos para ese ticker/rango.")
    st.stop()

stats = build_stats(prices, windows, horizon)

c1, c2 = st.columns(2)
with c1:
    st.subheader(f"Retorno medio futuro {horizon}d cuando **precio > SMA**")
    fig1 = px.imshow(
        np.array([stats["ret_above"].values]),
        aspect="auto", origin="lower", color_continuous_scale="RdBu",
        labels=dict(color=f"Ret {horizon}d")
    )
    fig1.update_xaxes(tickmode="array",
                      tickvals=list(range(len(windows))),
                      ticktext=[str(w) for w in windows],
                      title="SMA window")
    fig1.update_yaxes(visible=False)
    st.plotly_chart(fig1, use_container_width=True)

with c2:
    st.subheader(f"Retorno medio futuro {horizon}d cuando **precio ≤ SMA**")
    fig2 = px.imshow(
        np.array([stats["ret_below"].values]),
        aspect="auto", origin="lower", color_continuous_scale="RdBu",
        labels=dict(color=f"Ret {horizon}d")
    )
    fig2.update_xaxes(tickmode="array",
                      tickvals=list(range(len(windows))),
                      ticktext=[str(w) for w in windows],
                      title="SMA window")
    fig2.update_yaxes(visible=False)
    st.plotly_chart(fig2, use_container_width=True)

st.caption("Rojo = promedio positivo; Azul = promedio negativo. Muestra cómo se comportó el retorno futuro "
           "según estar por encima o por debajo de cada SMA.")

from quantboard.data import get_prices_cached
from quantboard.optimize import grid_search_sma
from quantboard.plots import heatmap_metric
from quantboard.ui.state import get_param, set_param, shareable_link_button
from quantboard.ui.theme import apply_global_theme

st.set_page_config(page_title="SMA Heatmap", page_icon="🔥", layout="wide")
apply_global_theme()


def _validate_prices(df: pd.DataFrame) -> pd.Series | None:
    """Return a cleaned *close* series or ``None`` when empty."""
    if df.empty or "close" not in df.columns:
        st.error("No data for the selected range/interval.")
        return None

    close = pd.to_numeric(df["close"], errors="coerce").dropna()
    if close.empty:
        st.error("No data for the selected range/interval.")
        return None

    return close


@st.cache_data(ttl=60)
def _load_prices(ticker: str, start: date, end: date) -> pd.DataFrame:
<<<<<<< HEAD
    return get_prices_cached(ticker, start=start, end=end, interval="1d")
=======
    return get_prices(ticker, start=start, end=end, interval="1d")
>>>>>>> f24c4195


def main() -> None:
    st.title("🔥 SMA Heatmap")

    shareable_link_button()

    today = date.today()
    default_start = today - timedelta(days=365 * 2)

    ticker_default = str(get_param("ticker", "AAPL")).strip().upper() or "AAPL"
    end_default = get_param("heat_end", today)
    start_default = get_param("heat_start", default_start)
    fast_min_default = int(get_param("heat_fast_min", 10))
    fast_max_default = int(get_param("heat_fast_max", 25))
    slow_min_default = int(get_param("heat_slow_min", 50))
    slow_max_default = int(get_param("heat_slow_max", 120))

    fast_min_default = max(5, min(60, fast_min_default))
    fast_max_default = max(fast_min_default, min(60, fast_max_default))
    slow_min_default = max(20, min(240, slow_min_default))
    slow_max_default = max(slow_min_default, min(240, slow_max_default))

    with st.sidebar:
        st.header("Parameters")
        with st.form("heatmap_form"):
<<<<<<< HEAD
            ticker = st.text_input("Ticker", value=ticker_default).strip().upper()
            end = st.date_input("To", value=end_default)
            start = st.date_input("From", value=start_default)
            fast_min, fast_max = st.slider("Fast SMA range", 5, 60, (fast_min_default, fast_max_default))
            slow_min, slow_max = st.slider("Slow SMA range", 20, 240, (slow_min_default, slow_max_default))
=======
            ticker = st.text_input("Ticker", value="AAPL").strip().upper()
            end = st.date_input("To", value=date.today())
            start = st.date_input("From", value=date.today() - timedelta(days=365 * 2))
            fast_min, fast_max = st.slider("Fast SMA range", 5, 60, (10, 25))
            slow_min, slow_max = st.slider("Slow SMA range", 20, 240, (50, 120))
>>>>>>> f24c4195
            submitted = st.form_submit_button("Run search", type="primary")

    if not submitted:
        st.info("Choose parameters and click **Run search**.")
        return
<<<<<<< HEAD

    set_param("ticker", ticker or None)
    set_param("heat_end", end)
    set_param("heat_start", start)
    set_param("heat_fast_min", int(fast_min))
    set_param("heat_fast_max", int(fast_max))
    set_param("heat_slow_min", int(slow_min))
    set_param("heat_slow_max", int(slow_max))
=======
>>>>>>> f24c4195

    if fast_min >= slow_min:
        st.error("Fast SMA range must stay below the Slow SMA range.")
        return

    with st.spinner("Fetching data..."):
        df = _load_prices(ticker, start=start, end=end)

    close = _validate_prices(df)
    if close is None:
        return

    with st.spinner("Scanning for optimal combinations..."):
        z = grid_search_sma(
            close,
            fast_range=range(int(fast_min), int(fast_max) + 1),
            slow_range=range(int(slow_min), int(slow_max) + 1),
            metric="Sharpe",
        )

    # Invalidate combinations where fast >= slow
    for fast_window in z.index:
        for slow_window in z.columns:
            if int(fast_window) >= int(slow_window):
                z.loc[fast_window, slow_window] = float("nan")

    st.subheader("Heatmap (Sharpe)")
    st.plotly_chart(heatmap_metric(z, title="SMA grid — Sharpe"), use_container_width=True)

    stacked = z.stack().dropna().astype(float)
    if stacked.empty:
        st.warning("No valid combination found in the selected range.")
        return

    f_best, s_best = map(int, stacked.idxmax())
    st.success(f"Best combo: **Fast SMA {f_best} / Slow SMA {s_best}**")

    top_df = (
        stacked.sort_values(ascending=False)
        .head(10)
        .rename_axis(("fast", "slow"))
        .reset_index(name="Sharpe")
    )

    st.subheader(f"Top {len(top_df)} combinations")
    header_cols = st.columns([1, 1, 1, 1.5])
    header_cols[0].markdown("**Fast**")
    header_cols[1].markdown("**Slow**")
    header_cols[2].markdown("**Sharpe**")
    header_cols[3].markdown("**Action**")

    for idx, row in top_df.iterrows():
        fast_val = int(row["fast"])
        slow_val = int(row["slow"])
        sharpe_val = float(row["Sharpe"])
        cols = st.columns([1, 1, 1, 1.5])
        cols[0].write(fast_val)
        cols[1].write(slow_val)
        cols[2].write(f"{sharpe_val:.2f}")
        if cols[3].button("Run Backtest", key=f"run_backtest_{idx}"):
<<<<<<< HEAD
            set_param("ticker", ticker or None)
            set_param("fast", int(fast_val))
            set_param("slow", int(slow_val))
=======
            st.query_params["ticker"] = ticker
            st.query_params["fast"] = str(fast_val)
            st.query_params["slow"] = str(slow_val)
>>>>>>> f24c4195
            try:
                st.switch_page("pages/03_Backtest.py")
            except Exception:  # pragma: no cover - depends on Streamlit runtime
                st.info("Open Backtest from the menu; the parameters were set.")

    if st.button("Use in Home"):
<<<<<<< HEAD
        set_param("ticker", ticker or None)
=======
        st.query_params["ticker"] = ticker
>>>>>>> f24c4195
        try:
            st.switch_page("streamlit_app.py")
        except Exception:  # pragma: no cover - depends on Streamlit runtime
            st.info("Open Home from the menu; the ticker was set.")


main()<|MERGE_RESOLUTION|>--- conflicted
+++ resolved
@@ -121,11 +121,7 @@
 
 @st.cache_data(ttl=60)
 def _load_prices(ticker: str, start: date, end: date) -> pd.DataFrame:
-<<<<<<< HEAD
     return get_prices_cached(ticker, start=start, end=end, interval="1d")
-=======
-    return get_prices(ticker, start=start, end=end, interval="1d")
->>>>>>> f24c4195
 
 
 def main() -> None:
@@ -152,25 +148,16 @@
     with st.sidebar:
         st.header("Parameters")
         with st.form("heatmap_form"):
-<<<<<<< HEAD
             ticker = st.text_input("Ticker", value=ticker_default).strip().upper()
             end = st.date_input("To", value=end_default)
             start = st.date_input("From", value=start_default)
             fast_min, fast_max = st.slider("Fast SMA range", 5, 60, (fast_min_default, fast_max_default))
             slow_min, slow_max = st.slider("Slow SMA range", 20, 240, (slow_min_default, slow_max_default))
-=======
-            ticker = st.text_input("Ticker", value="AAPL").strip().upper()
-            end = st.date_input("To", value=date.today())
-            start = st.date_input("From", value=date.today() - timedelta(days=365 * 2))
-            fast_min, fast_max = st.slider("Fast SMA range", 5, 60, (10, 25))
-            slow_min, slow_max = st.slider("Slow SMA range", 20, 240, (50, 120))
->>>>>>> f24c4195
             submitted = st.form_submit_button("Run search", type="primary")
 
     if not submitted:
         st.info("Choose parameters and click **Run search**.")
         return
-<<<<<<< HEAD
 
     set_param("ticker", ticker or None)
     set_param("heat_end", end)
@@ -179,8 +166,6 @@
     set_param("heat_fast_max", int(fast_max))
     set_param("heat_slow_min", int(slow_min))
     set_param("heat_slow_max", int(slow_max))
-=======
->>>>>>> f24c4195
 
     if fast_min >= slow_min:
         st.error("Fast SMA range must stay below the Slow SMA range.")
@@ -241,26 +226,16 @@
         cols[1].write(slow_val)
         cols[2].write(f"{sharpe_val:.2f}")
         if cols[3].button("Run Backtest", key=f"run_backtest_{idx}"):
-<<<<<<< HEAD
             set_param("ticker", ticker or None)
             set_param("fast", int(fast_val))
             set_param("slow", int(slow_val))
-=======
-            st.query_params["ticker"] = ticker
-            st.query_params["fast"] = str(fast_val)
-            st.query_params["slow"] = str(slow_val)
->>>>>>> f24c4195
             try:
                 st.switch_page("pages/03_Backtest.py")
             except Exception:  # pragma: no cover - depends on Streamlit runtime
                 st.info("Open Backtest from the menu; the parameters were set.")
 
     if st.button("Use in Home"):
-<<<<<<< HEAD
         set_param("ticker", ticker or None)
-=======
-        st.query_params["ticker"] = ticker
->>>>>>> f24c4195
         try:
             st.switch_page("streamlit_app.py")
         except Exception:  # pragma: no cover - depends on Streamlit runtime
