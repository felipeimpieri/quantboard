"""SMA heatmap optimisation page."""
from __future__ import annotations

from datetime import date, timedelta

import datetime as dt
import numpy as np
import pandas as pd
import plotly.express as px
import streamlit as st
import yfinance as yf

st.set_page_config(page_title="SMA Heatmap", page_icon="📈", layout="wide")
st.title("📈 SMA Heatmap")

@st.cache_data(show_spinner=False)
def load_prices(ticker: str, start: dt.date, end: dt.date) -> pd.DataFrame:
    df = yf.download(ticker, start=start, end=end, auto_adjust=True, progress=False)
    if df.empty:
        return df
    df = df[["Close"]].rename(columns={"Close": "close"}).dropna()
    return df

def fwd_return(close: pd.Series, horizon: int) -> pd.Series:
    return close.shift(-horizon) / close - 1

def build_stats(df: pd.DataFrame, windows: list[int], horizon: int) -> pd.DataFrame:
    out = []
    fr = fwd_return(df["close"], horizon)
    for w in windows:
        sma = df["close"].rolling(w, min_periods=w).mean()
        above = fr[(df["close"] > sma)]
        below = fr[(df["close"] <= sma)]
        out.append({
            "window": w,
            "ret_above": float(np.nanmean(above)),
            "ret_below": float(np.nanmean(below)),
        })
    return pd.DataFrame(out)

# ------- UI -------
with st.sidebar:
    st.subheader("Parámetros")
    ticker = st.text_input("Ticker", "AAPL").strip().upper()
    col1, col2 = st.columns(2)
    end = col2.date_input("Hasta", value=dt.date.today())
    start = col1.date_input("Desde", value=end - dt.timedelta(days=365*2))
    w_min, w_max = st.slider("SMA (min–max)", 5, 200, (10, 100))
    step = st.number_input("Paso", 1, 20, 5)
    horizon = st.number_input("Horizonte (días)", 1, 60, 10)

if start >= end:
    st.warning("La fecha 'Desde' debe ser anterior a 'Hasta'.")
    st.stop()

windows = list(range(w_min, w_max + 1, step))

with st.spinner("Descargando precios…"):
    prices = load_prices(ticker, start, end)
if prices.empty:
    st.error("No hay datos para ese ticker/rango.")
    st.stop()

stats = build_stats(prices, windows, horizon)

c1, c2 = st.columns(2)
with c1:
    st.subheader(f"Retorno medio futuro {horizon}d cuando **precio > SMA**")
    fig1 = px.imshow(
        np.array([stats["ret_above"].values]),
        aspect="auto", origin="lower", color_continuous_scale="RdBu",
        labels=dict(color=f"Ret {horizon}d")
    )
    fig1.update_xaxes(tickmode="array",
                      tickvals=list(range(len(windows))),
                      ticktext=[str(w) for w in windows],
                      title="SMA window")
    fig1.update_yaxes(visible=False)
    st.plotly_chart(fig1, use_container_width=True)

with c2:
    st.subheader(f"Retorno medio futuro {horizon}d cuando **precio ≤ SMA**")
    fig2 = px.imshow(
        np.array([stats["ret_below"].values]),
        aspect="auto", origin="lower", color_continuous_scale="RdBu",
        labels=dict(color=f"Ret {horizon}d")
    )
    fig2.update_xaxes(tickmode="array",
                      tickvals=list(range(len(windows))),
                      ticktext=[str(w) for w in windows],
                      title="SMA window")
    fig2.update_yaxes(visible=False)
    st.plotly_chart(fig2, use_container_width=True)

st.caption("Rojo = promedio positivo; Azul = promedio negativo. Muestra cómo se comportó el retorno futuro "
           "según estar por encima o por debajo de cada SMA.")

from quantboard.data import get_prices
from quantboard.optimize import grid_search_sma
from quantboard.plots import heatmap_metric
from quantboard.ui.theme import apply_global_theme

st.set_page_config(page_title="SMA Heatmap", page_icon="🔥", layout="wide")
apply_global_theme()


def _validate_prices(df: pd.DataFrame) -> pd.Series | None:
    """Return a cleaned *close* series or ``None`` when empty."""
    if df.empty or "close" not in df.columns:
        st.error("No data for the selected range/interval.")
        return None

    close = pd.to_numeric(df["close"], errors="coerce").dropna()
    if close.empty:
        st.error("No data for the selected range/interval.")
        return None

    return close


@st.cache_data(ttl=60)
def _load_prices(ticker: str, start: date, end: date) -> pd.DataFrame:
    return get_prices(ticker, start=start, end=end, interval="1d")


def main() -> None:
    st.title("🔥 SMA Heatmap")

    with st.sidebar:
        st.header("Parameters")
        with st.form("heatmap_form"):
            ticker = st.text_input("Ticker", value="AAPL").strip().upper()
            end = st.date_input("To", value=date.today())
            start = st.date_input("From", value=date.today() - timedelta(days=365 * 2))
            fast_min, fast_max = st.slider("Fast SMA range", 5, 60, (10, 25))
            slow_min, slow_max = st.slider("Slow SMA range", 20, 240, (50, 120))
            submitted = st.form_submit_button("Run search", type="primary")

    if not submitted:
        st.info("Choose parameters and click **Run search**.")
        return

    if fast_min >= slow_min:
        st.error("Fast SMA range must stay below the Slow SMA range.")
        return

    with st.spinner("Fetching data..."):
        df = _load_prices(ticker, start=start, end=end)

    close = _validate_prices(df)
    if close is None:
        return

    with st.spinner("Scanning for optimal combinations..."):
        z = grid_search_sma(
            close,
            fast_range=range(int(fast_min), int(fast_max) + 1),
            slow_range=range(int(slow_min), int(slow_max) + 1),
            metric="Sharpe",
        )

    # Invalidate combinations where fast >= slow
    for fast_window in z.index:
        for slow_window in z.columns:
            if int(fast_window) >= int(slow_window):
                z.loc[fast_window, slow_window] = float("nan")

    st.subheader("Heatmap (Sharpe)")
    st.plotly_chart(heatmap_metric(z, title="SMA grid — Sharpe"), use_container_width=True)

    stacked = z.stack().dropna().astype(float)
    if stacked.empty:
        st.warning("No valid combination found in the selected range.")
        return

    f_best, s_best = map(int, stacked.idxmax())
    st.success(f"Best combo: **Fast SMA {f_best} / Slow SMA {s_best}**")

    if st.button("Use in Home"):
<<<<<<< HEAD
        st.query_params["ticker"] = ticker
=======
        st.experimental_set_query_params(ticker=ticker)
>>>>>>> 7944ad9c
        try:
            st.switch_page("streamlit_app.py")
        except Exception:  # pragma: no cover - depends on Streamlit runtime
            st.info("Open Home from the menu; the ticker was set.")


main()<|MERGE_RESOLUTION|>--- conflicted
+++ resolved
@@ -177,11 +177,7 @@
     st.success(f"Best combo: **Fast SMA {f_best} / Slow SMA {s_best}**")
 
     if st.button("Use in Home"):
-<<<<<<< HEAD
         st.query_params["ticker"] = ticker
-=======
-        st.experimental_set_query_params(ticker=ticker)
->>>>>>> 7944ad9c
         try:
             st.switch_page("streamlit_app.py")
         except Exception:  # pragma: no cover - depends on Streamlit runtime
