<<<<<<< HEAD
from datetime import date, timedelta

=======
# pages/02_SMA_Heatmap.py
"""SMA Heatmap — grid search for fast/slow SMA parameters."""

from __future__ import annotations
from datetime import datetime, timedelta
>>>>>>> 6f732ec6
import pandas as pd
import streamlit as st

from quantboard.data import get_prices
from quantboard.optimize import grid_search_sma
from quantboard.plots import heatmap_metric
from quantboard.ui.theme import apply_global_theme

st.set_page_config(page_title="SMA Heatmap", page_icon="🔥", layout="wide")
<<<<<<< HEAD
apply_global_theme()


def _validate_prices(df: pd.DataFrame) -> pd.Series | None:
    if df.empty or "close" not in df.columns:
        st.error("No data for the selected range/interval.")
        return None
    close = pd.to_numeric(df["close"], errors="coerce").dropna()
    if close.empty:
        st.error("No data for the selected range/interval.")
        return None
    return close


def main() -> None:
    st.title("🔥 SMA Heatmap")

    with st.sidebar:
        st.header("Parameters")
        ticker = st.text_input("Ticker", value="AAPL").strip().upper()
        end = st.date_input("To", value=date.today())
        start = st.date_input("From", value=date.today() - timedelta(days=365 * 2))
        fast_min, fast_max = st.slider("Fast SMA range", 5, 60, (10, 25))
        slow_min, slow_max = st.slider("Slow SMA range", 20, 240, (50, 120))
        run_btn = st.button("Run search", type="primary")

    if fast_min >= slow_min:
        st.error("Fast SMA range must stay below the Slow SMA range.")
        return

    if not run_btn:
        st.info("Choose parameters and click **Run search**.")
        return

    with st.spinner("Fetching data..."):
        df = get_prices(ticker, start=start, end=end, interval="1d")

    close = _validate_prices(df)
    if close is None:
        return

    with st.spinner("Scanning for optimal combinations..."):
        z = grid_search_sma(
            close,
            fast_range=range(int(fast_min), int(fast_max) + 1),
            slow_range=range(int(slow_min), int(slow_max) + 1),
            metric="Sharpe",
        )
        # Invalidate combinations where fast >= slow
        for f in z.index:
            for s in z.columns:
                if int(f) >= int(s):
                    z.loc[f, s] = float("nan")

    st.subheader("Heatmap (Sharpe)")
    st.plotly_chart(heatmap_metric(z, title="SMA grid — Sharpe"), use_container_width=True)

    # Best combination ignoring NaNs
    best = z.stack().dropna().astype(float).idxmax() if z.stack().dropna().size else None
    if best:
        f_best, s_best = map(int, best)
        st.success(f"Best combo: **Fast SMA {f_best} / Slow SMA {s_best}**")
        if st.button("Use in Home"):
=======
st.title("SMA Heatmap")

with st.sidebar:
    st.header("Parameters")
    ticker = st.text_input("Ticker", value="AAPL").strip().upper()

    st.subheader("Ranges")
    fast_min, fast_max = st.slider("Fast SMA range", min_value=5, max_value=60, value=(10, 30))
    slow_min, slow_max = st.slider("Slow SMA range", min_value=20, max_value=200, value=(50, 120))

    calc_btn = st.button("Calculate", type="primary")

st.info("Pick ranges and press **Calculate**. Only valid pairs with fast < slow are considered.")

if calc_btn:
    with st.spinner("Downloading data..."):
        end = datetime.today().date()
        start = (datetime.today() - timedelta(days=365)).date()
        df = get_prices(ticker, start=start, end=end, interval="1d")

    if df.empty or "close" not in df.columns:
        st.error("No data for the selected range/interval or missing 'close' column.")
        st.stop()

    close = pd.to_numeric(df["close"], errors="coerce").dropna()
    if close.empty:
        st.error("No valid closing prices to compute the grid.")
        st.stop()

    fast_rng = range(int(fast_min), int(fast_max) + 1)
    slow_rng = range(int(slow_min), int(slow_max) + 1)

    z = grid_search_sma(
        close,
        fast_range=fast_rng,
        slow_range=slow_rng,
        metric="Sharpe",
    )

    # blank fast>=slow
    z = z.copy()
    for f in list(z.index):
        for s in list(z.columns):
            if f >= s:
                z.loc[f, s] = float("nan")

    st.subheader("Sharpe heatmap")
    fig = heatmap_metric(z, title=f"{ticker} — SMA Grid (Sharpe)")
    st.plotly_chart(fig, use_container_width=True)

    c1, c2 = st.columns([3, 1])
    with c1:
        st.caption("Higher is better. Hover cells to inspect the pair.")
    with c2:
        if st.button("Open in Home"):
>>>>>>> 6f732ec6
            st.experimental_set_query_params(ticker=ticker)
            try:
                st.switch_page("streamlit_app.py")
            except Exception:
<<<<<<< HEAD
                st.info("Open Home from the menu; the ticker was set.")
    else:
        st.warning("No valid combination found in the selected range.")


main()
=======
                st.success("Ticker set on Home. Go back to the main page from the menu.")
>>>>>>> 6f732ec6
<|MERGE_RESOLUTION|>--- conflicted
+++ resolved
@@ -1,154 +1,114 @@
-<<<<<<< HEAD
-from datetime import date, timedelta
+# pages/02_SMA_Heatmap.py
+import datetime as dt
+from functools import lru_cache
 
-=======
-# pages/02_SMA_Heatmap.py
-"""SMA Heatmap — grid search for fast/slow SMA parameters."""
+import numpy as np
+import pandas as pd
+import plotly.express as px
+import streamlit as st
+import yfinance as yf
 
-from __future__ import annotations
-from datetime import datetime, timedelta
->>>>>>> 6f732ec6
-import pandas as pd
-import streamlit as st
+st.set_page_config(page_title="SMA Heatmap", page_icon="📈", layout="wide")
+st.title("📈 SMA Heatmap")
 
-from quantboard.data import get_prices
-from quantboard.optimize import grid_search_sma
-from quantboard.plots import heatmap_metric
-from quantboard.ui.theme import apply_global_theme
+@st.cache_data(show_spinner=False)
+def load_prices(ticker: str, start: dt.date, end: dt.date) -> pd.DataFrame:
+    df = yf.download(ticker, start=start, end=end, auto_adjust=True, progress=False)
+    if df.empty:
+        return df
+    df = df[["Close"]].rename(columns={"Close": "close"}).dropna()
+    return df
 
-st.set_page_config(page_title="SMA Heatmap", page_icon="🔥", layout="wide")
-<<<<<<< HEAD
-apply_global_theme()
+def compute_sma(df: pd.DataFrame, window: int) -> pd.Series:
+    return df["close"].rolling(window, min_periods=window).mean()
 
+def forward_return(df: pd.DataFrame, horizon: int = 10) -> pd.Series:
+    # Retorno futuro simple (horizon días)
+    return df["close"].shift(-horizon) / df["close"] - 1
 
-def _validate_prices(df: pd.DataFrame) -> pd.Series | None:
-    if df.empty or "close" not in df.columns:
-        st.error("No data for the selected range/interval.")
-        return None
-    close = pd.to_numeric(df["close"], errors="coerce").dropna()
-    if close.empty:
-        st.error("No data for the selected range/interval.")
-        return None
-    return close
-
-
-def main() -> None:
-    st.title("🔥 SMA Heatmap")
-
-    with st.sidebar:
-        st.header("Parameters")
-        ticker = st.text_input("Ticker", value="AAPL").strip().upper()
-        end = st.date_input("To", value=date.today())
-        start = st.date_input("From", value=date.today() - timedelta(days=365 * 2))
-        fast_min, fast_max = st.slider("Fast SMA range", 5, 60, (10, 25))
-        slow_min, slow_max = st.slider("Slow SMA range", 20, 240, (50, 120))
-        run_btn = st.button("Run search", type="primary")
-
-    if fast_min >= slow_min:
-        st.error("Fast SMA range must stay below the Slow SMA range.")
-        return
-
-    if not run_btn:
-        st.info("Choose parameters and click **Run search**.")
-        return
-
-    with st.spinner("Fetching data..."):
-        df = get_prices(ticker, start=start, end=end, interval="1d")
-
-    close = _validate_prices(df)
-    if close is None:
-        return
-
-    with st.spinner("Scanning for optimal combinations..."):
-        z = grid_search_sma(
-            close,
-            fast_range=range(int(fast_min), int(fast_max) + 1),
-            slow_range=range(int(slow_min), int(slow_max) + 1),
-            metric="Sharpe",
-        )
-        # Invalidate combinations where fast >= slow
-        for f in z.index:
-            for s in z.columns:
-                if int(f) >= int(s):
-                    z.loc[f, s] = float("nan")
-
-    st.subheader("Heatmap (Sharpe)")
-    st.plotly_chart(heatmap_metric(z, title="SMA grid — Sharpe"), use_container_width=True)
-
-    # Best combination ignoring NaNs
-    best = z.stack().dropna().astype(float).idxmax() if z.stack().dropna().size else None
-    if best:
-        f_best, s_best = map(int, best)
-        st.success(f"Best combo: **Fast SMA {f_best} / Slow SMA {s_best}**")
-        if st.button("Use in Home"):
-=======
-st.title("SMA Heatmap")
+def build_heatmap(df: pd.DataFrame, windows: list[int], horizon: int) -> pd.DataFrame:
+    out = []
+    for w in windows:
+        sma = compute_sma(df, w)
+        signal = (df["close"] > sma).astype(int)  # 1 si precio > SMA; 0 si no
+        fr = forward_return(df, horizon)
+        # Retorno medio futuro condicionado por estado del SMA
+        up_ret = fr[signal == 1].mean()
+        down_ret = fr[signal == 0].mean()
+        out.append({"window": w, "ret_when_above": up_ret, "ret_when_below": down_ret})
+    return pd.DataFrame(out)
 
 with st.sidebar:
-    st.header("Parameters")
-    ticker = st.text_input("Ticker", value="AAPL").strip().upper()
+    st.subheader("Parámetros")
+    ticker = st.text_input("Ticker", value="AAPL").upper().strip()
+    col1, col2 = st.columns(2)
+    default_end = dt.date.today()
+    default_start = default_end - dt.timedelta(days=365 * 2)
+    start = col1.date_input("Desde", value=default_start)
+    end = col2.date_input("Hasta", value=default_end)
 
-    st.subheader("Ranges")
-    fast_min, fast_max = st.slider("Fast SMA range", min_value=5, max_value=60, value=(10, 30))
-    slow_min, slow_max = st.slider("Slow SMA range", min_value=20, max_value=200, value=(50, 120))
+    w_min, w_max = st.slider("Ventanas SMA (min–max)", 5, 200, (10, 100))
+    step = st.number_input("Paso", min_value=1, max_value=20, value=5)
+    horizon = st.number_input("Horizonte retorno futuro (días)", min_value=1, max_value=60, value=10)
 
-    calc_btn = st.button("Calculate", type="primary")
+if start >= end:
+    st.warning("La fecha 'Desde' debe ser anterior a 'Hasta'.")
+    st.stop()
 
-st.info("Pick ranges and press **Calculate**. Only valid pairs with fast < slow are considered.")
+windows = list(range(w_min, w_max + 1, step))
 
-if calc_btn:
-    with st.spinner("Downloading data..."):
-        end = datetime.today().date()
-        start = (datetime.today() - timedelta(days=365)).date()
-        df = get_prices(ticker, start=start, end=end, interval="1d")
+with st.spinner("Descargando precios…"):
+    prices = load_prices(ticker, start, end)
 
-    if df.empty or "close" not in df.columns:
-        st.error("No data for the selected range/interval or missing 'close' column.")
-        st.stop()
+if prices.empty:
+    st.error("No se encontraron datos para ese ticker / rango.")
+    st.stop()
 
-    close = pd.to_numeric(df["close"], errors="coerce").dropna()
-    if close.empty:
-        st.error("No valid closing prices to compute the grid.")
-        st.stop()
+df_stats = build_heatmap(prices, windows, horizon)
 
-    fast_rng = range(int(fast_min), int(fast_max) + 1)
-    slow_rng = range(int(slow_min), int(slow_max) + 1)
+c1, c2 = st.columns(2)
+with c1:
+    st.subheader("Retorno medio futuro cuando **precio > SMA**")
+    fig_up = px.density_heatmap(
+        df_stats,
+        x="window",
+        y=["ret_when_above"],
+        z="ret_when_above",
+        histfunc="avg",
+        nbinsx=len(windows),
+        labels={"window": "SMA window", "ret_when_above": f"Ret {horizon}d"},
+        color_continuous_scale="RdBu",
+    )
+    # Workaround simple: usar scatter para mostrar como mapa 1D
+    fig_up = px.imshow(
+        np.array([df_stats["ret_when_above"].values]),
+        aspect="auto",
+        color_continuous_scale="RdBu",
+        origin="lower",
+        labels=dict(color=f"Ret {horizon}d"),
+    )
+    fig_up.update_xaxes(
+        tickmode="array", tickvals=list(range(len(windows))), ticktext=[str(w) for w in windows], title="SMA window"
+    )
+    fig_up.update_yaxes(visible=False)
+    st.plotly_chart(fig_up, use_container_width=True)
+with c2:
+    st.subheader("Retorno medio futuro cuando **precio ≤ SMA**")
+    fig_down = px.imshow(
+        np.array([df_stats["ret_when_below"].values]),
+        aspect="auto",
+        color_continuous_scale="RdBu",
+        origin="lower",
+        labels=dict(color=f"Ret {horizon}d"),
+    )
+    fig_down.update_xaxes(
+        tickmode="array", tickvals=list(range(len(windows))), ticktext=[str(w) for w in windows], title="SMA window"
+    )
+    fig_down.update_yaxes(visible=False)
+    st.plotly_chart(fig_down, use_container_width=True)
 
-    z = grid_search_sma(
-        close,
-        fast_range=fast_rng,
-        slow_range=slow_rng,
-        metric="Sharpe",
-    )
-
-    # blank fast>=slow
-    z = z.copy()
-    for f in list(z.index):
-        for s in list(z.columns):
-            if f >= s:
-                z.loc[f, s] = float("nan")
-
-    st.subheader("Sharpe heatmap")
-    fig = heatmap_metric(z, title=f"{ticker} — SMA Grid (Sharpe)")
-    st.plotly_chart(fig, use_container_width=True)
-
-    c1, c2 = st.columns([3, 1])
-    with c1:
-        st.caption("Higher is better. Hover cells to inspect the pair.")
-    with c2:
-        if st.button("Open in Home"):
->>>>>>> 6f732ec6
-            st.experimental_set_query_params(ticker=ticker)
-            try:
-                st.switch_page("streamlit_app.py")
-            except Exception:
-<<<<<<< HEAD
-                st.info("Open Home from the menu; the ticker was set.")
-    else:
-        st.warning("No valid combination found in the selected range.")
-
-
-main()
-=======
-                st.success("Ticker set on Home. Go back to the main page from the menu.")
->>>>>>> 6f732ec6
+st.divider()
+st.write(
+    "Interpretación rápida: valores **rojos/positivos** sugieren que, históricamente, estar *por encima* o *por debajo* de ciertas "
+    f"ventanas de SMA se asoció con retornos futuros medios **mayores** a {horizon} días; **azules/negativos**, lo contrario."
+)
