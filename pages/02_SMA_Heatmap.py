"""SMA heatmap optimisation page."""
from __future__ import annotations

from datetime import date, timedelta

import datetime as dt
import numpy as np
import pandas as pd
import plotly.express as px
import streamlit as st
<<<<<<< HEAD
=======
import yfinance as yf

st.set_page_config(page_title="SMA Heatmap", page_icon="📈", layout="wide")
st.title("📈 SMA Heatmap")

@st.cache_data(show_spinner=False)
def load_prices(ticker: str, start: dt.date, end: dt.date) -> pd.DataFrame:
    df = yf.download(ticker, start=start, end=end, auto_adjust=True, progress=False)
    if df.empty:
        return df
    df = df[["Close"]].rename(columns={"Close": "close"}).dropna()
    return df

def fwd_return(close: pd.Series, horizon: int) -> pd.Series:
    return close.shift(-horizon) / close - 1

def build_stats(df: pd.DataFrame, windows: list[int], horizon: int) -> pd.DataFrame:
    out = []
    fr = fwd_return(df["close"], horizon)
    for w in windows:
        sma = df["close"].rolling(w, min_periods=w).mean()
        above = fr[(df["close"] > sma)]
        below = fr[(df["close"] <= sma)]
        out.append({
            "window": w,
            "ret_above": float(np.nanmean(above)),
            "ret_below": float(np.nanmean(below)),
        })
    return pd.DataFrame(out)

# ------- UI -------
with st.sidebar:
    st.subheader("Parámetros")
    ticker = st.text_input("Ticker", "AAPL").strip().upper()
    col1, col2 = st.columns(2)
    end = col2.date_input("Hasta", value=dt.date.today())
    start = col1.date_input("Desde", value=end - dt.timedelta(days=365*2))
    w_min, w_max = st.slider("SMA (min–max)", 5, 200, (10, 100))
    step = st.number_input("Paso", 1, 20, 5)
    horizon = st.number_input("Horizonte (días)", 1, 60, 10)

if start >= end:
    st.warning("La fecha 'Desde' debe ser anterior a 'Hasta'.")
    st.stop()

windows = list(range(w_min, w_max + 1, step))

with st.spinner("Descargando precios…"):
    prices = load_prices(ticker, start, end)
if prices.empty:
    st.error("No hay datos para ese ticker/rango.")
    st.stop()

stats = build_stats(prices, windows, horizon)

c1, c2 = st.columns(2)
with c1:
    st.subheader(f"Retorno medio futuro {horizon}d cuando **precio > SMA**")
    fig1 = px.imshow(
        np.array([stats["ret_above"].values]),
        aspect="auto", origin="lower", color_continuous_scale="RdBu",
        labels=dict(color=f"Ret {horizon}d")
    )
    fig1.update_xaxes(tickmode="array",
                      tickvals=list(range(len(windows))),
                      ticktext=[str(w) for w in windows],
                      title="SMA window")
    fig1.update_yaxes(visible=False)
    st.plotly_chart(fig1, use_container_width=True)

with c2:
    st.subheader(f"Retorno medio futuro {horizon}d cuando **precio ≤ SMA**")
    fig2 = px.imshow(
        np.array([stats["ret_below"].values]),
        aspect="auto", origin="lower", color_continuous_scale="RdBu",
        labels=dict(color=f"Ret {horizon}d")
    )
    fig2.update_xaxes(tickmode="array",
                      tickvals=list(range(len(windows))),
                      ticktext=[str(w) for w in windows],
                      title="SMA window")
    fig2.update_yaxes(visible=False)
    st.plotly_chart(fig2, use_container_width=True)

st.caption("Rojo = promedio positivo; Azul = promedio negativo. Muestra cómo se comportó el retorno futuro "
           "según estar por encima o por debajo de cada SMA.")
>>>>>>> c459d001

from quantboard.data import get_prices_cached
from quantboard.optimize import grid_search_sma
from quantboard.plots import heatmap_metric
from quantboard.ui.state import get_param, set_param, shareable_link_button
from quantboard.ui.theme import apply_global_theme

st.set_page_config(page_title="SMA Heatmap", page_icon="🔥", layout="wide")
apply_global_theme()


def _validate_prices(df: pd.DataFrame) -> pd.Series | None:
    """Return a cleaned *close* series or ``None`` when empty."""
    if df.empty or "close" not in df.columns:
        st.error("No data for the selected range/interval.")
        return None

    close = pd.to_numeric(df["close"], errors="coerce").dropna()
    if close.empty:
        st.error("No data for the selected range/interval.")
        return None

    return close


@st.cache_data(ttl=60)
def _load_prices(ticker: str, start: date, end: date) -> pd.DataFrame:
    return get_prices_cached(ticker, start=start, end=end, interval="1d")


def main() -> None:
    st.title("🔥 SMA Heatmap")

    shareable_link_button()

    today = date.today()
    default_start = today - timedelta(days=365 * 2)

    ticker_default = str(get_param("ticker", "AAPL")).strip().upper() or "AAPL"
    end_default = get_param("heat_end", today)
    start_default = get_param("heat_start", default_start)
    fast_min_default = int(get_param("heat_fast_min", 10))
    fast_max_default = int(get_param("heat_fast_max", 25))
    slow_min_default = int(get_param("heat_slow_min", 50))
    slow_max_default = int(get_param("heat_slow_max", 120))

    fast_min_default = max(5, min(60, fast_min_default))
    fast_max_default = max(fast_min_default, min(60, fast_max_default))
    slow_min_default = max(20, min(240, slow_min_default))
    slow_max_default = max(slow_min_default, min(240, slow_max_default))

    with st.sidebar:
        st.header("Parameters")
        with st.form("heatmap_form"):
            ticker = st.text_input("Ticker", value=ticker_default).strip().upper()
            end = st.date_input("To", value=end_default)
            start = st.date_input("From", value=start_default)
            fast_min, fast_max = st.slider("Fast SMA range", 5, 60, (fast_min_default, fast_max_default))
            slow_min, slow_max = st.slider("Slow SMA range", 20, 240, (slow_min_default, slow_max_default))
            submitted = st.form_submit_button("Run search", type="primary")

    if not submitted:
        st.info("Choose parameters and click **Run search**.")
        return

    set_param("ticker", ticker or None)
    set_param("heat_end", end)
    set_param("heat_start", start)
    set_param("heat_fast_min", int(fast_min))
    set_param("heat_fast_max", int(fast_max))
    set_param("heat_slow_min", int(slow_min))
    set_param("heat_slow_max", int(slow_max))

    if fast_min >= slow_min:
        st.error("Fast SMA range must stay below the Slow SMA range.")
        return

    with st.spinner("Fetching data..."):
        df = _load_prices(ticker, start=start, end=end)

    close = _validate_prices(df)
    if close is None:
        return

    with st.spinner("Scanning for optimal combinations..."):
        z = grid_search_sma(
            close,
            fast_range=range(int(fast_min), int(fast_max) + 1),
            slow_range=range(int(slow_min), int(slow_max) + 1),
            metric="Sharpe",
        )

    # Invalidate combinations where fast >= slow
    for fast_window in z.index:
        for slow_window in z.columns:
            if int(fast_window) >= int(slow_window):
                z.loc[fast_window, slow_window] = float("nan")

    st.subheader("Heatmap (Sharpe)")
    st.plotly_chart(heatmap_metric(z, title="SMA grid — Sharpe"), use_container_width=True)

    stacked = z.stack().dropna().astype(float)
    if stacked.empty:
        st.warning("No valid combination found in the selected range.")
        return

    f_best, s_best = map(int, stacked.idxmax())
    st.success(f"Best combo: **Fast SMA {f_best} / Slow SMA {s_best}**")

    top_df = (
        stacked.sort_values(ascending=False)
        .head(10)
        .rename_axis(("fast", "slow"))
        .reset_index(name="Sharpe")
    )

    st.subheader(f"Top {len(top_df)} combinations")
    header_cols = st.columns([1, 1, 1, 1.5])
    header_cols[0].markdown("**Fast**")
    header_cols[1].markdown("**Slow**")
    header_cols[2].markdown("**Sharpe**")
    header_cols[3].markdown("**Action**")

    for idx, row in top_df.iterrows():
        fast_val = int(row["fast"])
        slow_val = int(row["slow"])
        sharpe_val = float(row["Sharpe"])
        cols = st.columns([1, 1, 1, 1.5])
        cols[0].write(fast_val)
        cols[1].write(slow_val)
        cols[2].write(f"{sharpe_val:.2f}")
        if cols[3].button("Run Backtest", key=f"run_backtest_{idx}"):
            set_param("ticker", ticker or None)
            set_param("fast", int(fast_val))
            set_param("slow", int(slow_val))
            try:
                st.switch_page("pages/03_Backtest.py")
            except Exception:  # pragma: no cover - depends on Streamlit runtime
                st.info("Open Backtest from the menu; the parameters were set.")

    if st.button("Use in Home"):
        set_param("ticker", ticker or None)
        try:
            st.switch_page("streamlit_app.py")
        except Exception:  # pragma: no cover - depends on Streamlit runtime
            st.info("Open Home from the menu; the ticker was set.")


main()<|MERGE_RESOLUTION|>--- conflicted
+++ resolved
@@ -8,95 +8,6 @@
 import pandas as pd
 import plotly.express as px
 import streamlit as st
-<<<<<<< HEAD
-=======
-import yfinance as yf
-
-st.set_page_config(page_title="SMA Heatmap", page_icon="📈", layout="wide")
-st.title("📈 SMA Heatmap")
-
-@st.cache_data(show_spinner=False)
-def load_prices(ticker: str, start: dt.date, end: dt.date) -> pd.DataFrame:
-    df = yf.download(ticker, start=start, end=end, auto_adjust=True, progress=False)
-    if df.empty:
-        return df
-    df = df[["Close"]].rename(columns={"Close": "close"}).dropna()
-    return df
-
-def fwd_return(close: pd.Series, horizon: int) -> pd.Series:
-    return close.shift(-horizon) / close - 1
-
-def build_stats(df: pd.DataFrame, windows: list[int], horizon: int) -> pd.DataFrame:
-    out = []
-    fr = fwd_return(df["close"], horizon)
-    for w in windows:
-        sma = df["close"].rolling(w, min_periods=w).mean()
-        above = fr[(df["close"] > sma)]
-        below = fr[(df["close"] <= sma)]
-        out.append({
-            "window": w,
-            "ret_above": float(np.nanmean(above)),
-            "ret_below": float(np.nanmean(below)),
-        })
-    return pd.DataFrame(out)
-
-# ------- UI -------
-with st.sidebar:
-    st.subheader("Parámetros")
-    ticker = st.text_input("Ticker", "AAPL").strip().upper()
-    col1, col2 = st.columns(2)
-    end = col2.date_input("Hasta", value=dt.date.today())
-    start = col1.date_input("Desde", value=end - dt.timedelta(days=365*2))
-    w_min, w_max = st.slider("SMA (min–max)", 5, 200, (10, 100))
-    step = st.number_input("Paso", 1, 20, 5)
-    horizon = st.number_input("Horizonte (días)", 1, 60, 10)
-
-if start >= end:
-    st.warning("La fecha 'Desde' debe ser anterior a 'Hasta'.")
-    st.stop()
-
-windows = list(range(w_min, w_max + 1, step))
-
-with st.spinner("Descargando precios…"):
-    prices = load_prices(ticker, start, end)
-if prices.empty:
-    st.error("No hay datos para ese ticker/rango.")
-    st.stop()
-
-stats = build_stats(prices, windows, horizon)
-
-c1, c2 = st.columns(2)
-with c1:
-    st.subheader(f"Retorno medio futuro {horizon}d cuando **precio > SMA**")
-    fig1 = px.imshow(
-        np.array([stats["ret_above"].values]),
-        aspect="auto", origin="lower", color_continuous_scale="RdBu",
-        labels=dict(color=f"Ret {horizon}d")
-    )
-    fig1.update_xaxes(tickmode="array",
-                      tickvals=list(range(len(windows))),
-                      ticktext=[str(w) for w in windows],
-                      title="SMA window")
-    fig1.update_yaxes(visible=False)
-    st.plotly_chart(fig1, use_container_width=True)
-
-with c2:
-    st.subheader(f"Retorno medio futuro {horizon}d cuando **precio ≤ SMA**")
-    fig2 = px.imshow(
-        np.array([stats["ret_below"].values]),
-        aspect="auto", origin="lower", color_continuous_scale="RdBu",
-        labels=dict(color=f"Ret {horizon}d")
-    )
-    fig2.update_xaxes(tickmode="array",
-                      tickvals=list(range(len(windows))),
-                      ticktext=[str(w) for w in windows],
-                      title="SMA window")
-    fig2.update_yaxes(visible=False)
-    st.plotly_chart(fig2, use_container_width=True)
-
-st.caption("Rojo = promedio positivo; Azul = promedio negativo. Muestra cómo se comportó el retorno futuro "
-           "según estar por encima o por debajo de cada SMA.")
->>>>>>> c459d001
 
 from quantboard.data import get_prices_cached
 from quantboard.optimize import grid_search_sma
